--- conflicted
+++ resolved
@@ -1,11 +1,7 @@
 {
     "manifest_version": 2,
     "name": "Yomichan",
-<<<<<<< HEAD
-    "version": "0.997",
-=======
     "version": "0.998",
->>>>>>> 9d21f8a4
 
     "description": "Japanese dictionary with Anki integration",
     "icons": {"16": "img/icon16.png", "48": "img/icon48.png", "128": "img/icon128.png"},
