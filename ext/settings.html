<!DOCTYPE html>
<html lang="en" data-browser="unknown" data-os="unknown" data-manifest-version="unknown">
<head>
    <meta charset="UTF-8">
    <meta name="viewport" content="width=device-width,initial-scale=1">
    <title>Yomitan Settings</title>
    <link rel="icon" type="image/png" href="/images/icon16.png" sizes="16x16">
    <link rel="icon" type="image/png" href="/images/icon19.png" sizes="19x19">
    <link rel="icon" type="image/png" href="/images/icon32.png" sizes="32x32">
    <link rel="icon" type="image/png" href="/images/icon38.png" sizes="38x38">
    <link rel="icon" type="image/png" href="/images/icon48.png" sizes="48x48">
    <link rel="icon" type="image/png" href="/images/icon64.png" sizes="64x64">
    <link rel="icon" type="image/png" href="/images/icon128.png" sizes="128x128">
    <link rel="stylesheet" type="text/css" href="/css/material.css">
    <link rel="stylesheet" type="text/css" href="/css/settings.css">
    <link rel="stylesheet" type="text/css" href="/css/display-pronunciation.css">
</head>
<body>

<!-- Main content -->
<div class="content-outer"><div class="content">
<div class="content-left">
    <div class="sidebar"><div class="sidebar-inner">
        <div class="sidebar-body">
            <a href="#!profile"          class="button outline-item"><span class="outline-item-left"><span class="outline-item-icon icon" data-icon="profile"></span></span><span class="outline-item-label">Profile</span></a>
            <a href="#!dictionaries"     class="button outline-item"><span class="outline-item-left"><span class="outline-item-icon icon" data-icon="book"></span><span class="outline-item-left-warning-badge no-dictionaries-enabled-warning" hidden><div class="badge warning-badge"><span class="icon" data-icon="exclamation-point-short"></span></div></span></span><span class="outline-item-label">Dictionaries</span></a>
            <a href="#!general"          class="button outline-item"><span class="outline-item-left"><span class="outline-item-icon icon" data-icon="cog"></span></span><span class="outline-item-label">General</span></a>
            <a href="#!scanning"         class="button outline-item"><span class="outline-item-left"><span class="outline-item-icon icon" data-icon="scanning"></span></span><span class="outline-item-label">Scanning</span></a>
            <a href="#!popup"            class="button outline-item"><span class="outline-item-left"><span class="outline-item-icon icon" data-icon="popup"></span></span><span class="outline-item-label">Popup</span></a>
            <a href="#!popup-appearance" class="button outline-item"><span class="outline-item-left"><span class="outline-item-icon icon" data-icon="palette"></span></span><span class="outline-item-label">Appearance</span></a>
            <a href="#!popup-size"       class="button outline-item"><span class="outline-item-left"><span class="outline-item-icon icon" data-icon="popup-size"></span></span><span class="outline-item-label">Position &amp; Size</span></a>
            <a href="#!window"           class="button outline-item advanced-only"><span class="outline-item-left"><span class="outline-item-icon icon" data-icon="window"></span></span><span class="outline-item-label">Window</span></a>
            <a href="#!audio"            class="button outline-item"><span class="outline-item-left"><span class="outline-item-icon icon" data-icon="speaker"></span></span><span class="outline-item-label">Audio</span></a>
            <a href="#!text-parsing"     class="button outline-item"><span class="outline-item-left"><span class="outline-item-icon icon" data-icon="text-parsing"></span></span><span class="outline-item-label">Text Parsing</span></a>
            <a href="#!translation"      class="button outline-item advanced-only"><span class="outline-item-left"><span class="outline-item-icon icon" data-icon="translation"></span></span><span class="outline-item-label">Translation</span></a>
            <a href="#!anki"             class="button outline-item"><span class="outline-item-left"><span class="outline-item-icon icon" data-icon="note-card"></span></span><span class="outline-item-label">Anki</span></a>
            <a href="#!clipboard"        class="button outline-item"><span class="outline-item-left"><span class="outline-item-icon icon" data-icon="clipboard"></span></span><span class="outline-item-label">Clipboard</span></a>
            <a href="#!shortcuts"        class="button outline-item"><span class="outline-item-left"><span class="outline-item-icon icon" data-icon="keyboard"></span></span><span class="outline-item-label">Shortcuts</span></a>
            <a href="#!backup"           class="button outline-item"><span class="outline-item-left"><span class="outline-item-icon icon" data-icon="backup"></span></span><span class="outline-item-label">Backup</span></a>
            <a href="#!accessibility"    class="button outline-item"><span class="outline-item-left"><span class="outline-item-icon icon" data-icon="accessibility"></span></span><span class="outline-item-label">Accessibility</span></a>
            <a href="#!security"         class="button outline-item advanced-only"><span class="outline-item-left"><span class="outline-item-icon icon" data-icon="lock"></span></span><span class="outline-item-label">Security</span></a>
        </div>
        <div class="sidebar-bottom">
            <label class="button outline-item"><span class="outline-item-left">
                <label class="toggle advanced-toggle"><input id="advanced-checkbox" type="checkbox" data-setting="general.showAdvanced"
                    data-transform='{
                        "type": "setAttribute",
                        "selector": ":root",
                        "attribute": "data-advanced"
                    }'
                ><span class="toggle-body"><span class="toggle-track"></span><span class="toggle-knob"></span></span></label>
            </span><span class="outline-item-label">Advanced</span></label>
            <a href="/info.html" class="button outline-item"><span class="outline-item-left"><span class="outline-item-icon icon" data-icon="question-mark"></span></span><span class="outline-item-label">About Yomitan</span></a>
        </div>
    </div></div>
</div>
<div class="content-center">

    <span tabindex="-1" id="content-scroll-focus"></span>

    <h1>Yomitan Settings</h1>

    <!-- Notifications -->
    <div class="settings-group settings-group-top-margin page-loading-stalled-notification">
        <div class="settings-item"><div class="settings-item-inner settings-item-inner-wrappable">
            <div class="settings-item-left">
                <div class="settings-item-label">
                    <p>
                        This page is taking longer than expected to load.
                    </p>
                    <p data-show-for-browser="safari">
<<<<<<< HEAD
                        Due to a bug in Safari, it may be necessary to click the <img src="/images/yomitan-icon.svg" class="inline-icon" alt=""> <em>Yomichan</em>
=======
                        Due to a bug in Safari, it may be necessary to click the <img src="/images/yomichan-icon.svg" class="inline-icon" alt=""> <em>Yomitan</em>
>>>>>>> 4335ba5b
                        button in the browser bar to fully load the page
                    </p>
                </div>
            </div>
        </div></div>
    </div>

    <!-- Profile -->
    <div class="heading-container">
        <div class="heading-container-icon"><span class="icon" data-icon="profile"></span></div>
        <div class="heading-container-left"><h2 id="profile"><a href="#!profile">Profile</a></h2></div>
    </div>
    <div class="settings-group">
        <div class="settings-item"><div class="settings-item-inner settings-item-inner-wrappable">
            <div class="settings-item-left">
                <div class="settings-item-label">Default profile</div>
                <div class="settings-item-description">Switch the primary profile that is used for scanning.</div>
            </div>
            <div class="settings-item-right">
                <select id="profile-active-select"></select>
            </div>
        </div></div>
        <div class="settings-item"><div class="settings-item-inner settings-item-inner-wrappable">
            <div class="settings-item-left">
                <div class="settings-item-label">Editing profile</div>
                <div class="settings-item-description">Change which profile is being modified on this page.</div>
            </div>
            <div class="settings-item-right">
                <select id="profile-target-select"></select>
            </div>
        </div></div>
        <div class="settings-item settings-item-button" data-modal-action="show,profiles"><div class="settings-item-inner">
            <div class="settings-item-left">
                <div class="settings-item-label">Configure profiles&hellip;</div>
            </div>
            <div class="settings-item-right open-panel-button-container">
                <button class="icon-button"><span class="icon-button-inner"><span class="icon" data-icon="material-right-arrow"></span></span></button>
            </div>
        </div></div>
    </div>

    <!-- Dictionaries -->
    <div class="heading-container">
        <div class="heading-container-icon"><span class="icon" data-icon="book"></span></div>
        <div class="heading-container-left"><h2 id="dictionaries"><a href="#!dictionaries">Dictionaries</a> <span class="heading-sub-text no-wrap" data-modal-action="show,dictionaries">(<span id="dictionary-install-count">#</span> installed, <span id="dictionary-enabled-count">#</span> enabled)</span></h2></div>
    </div>
    <div class="settings-group">
        <div class="settings-item settings-item-button" data-modal-action="show,dictionaries"><div class="settings-item-inner">
            <div class="settings-item-left">
                <div class="settings-item-label">
                    <div class="flex-row-nowrap">
                        <div>Configure installed and enabled dictionaries&hellip;</div>
                        <div class="flex-margin-left badge warning-badge no-dictionaries-enabled-warning" hidden><span class="icon" data-icon="exclamation-point-short"></span></div>
                    </div>
                </div>
            </div>
            <div class="settings-item-right open-panel-button-container">
                <button class="icon-button"><span class="icon-button-inner"><span class="icon" data-icon="material-right-arrow"></span></span></button>
            </div>
        </div></div>
        <div class="settings-item">
            <div class="settings-item-inner">
                <div class="settings-item-left">
                    <div class="settings-item-label">Storage</div>
                    <div class="settings-item-description">
                        <span class="storage-use-invalid">
                            Yomitan is using an indeterminate amount of storage.
                        </span>
                        <span class="storage-use-finite" hidden>
                            Yomitan is using approximately <span class="storage-usage">?</span> of <span class="storage-quota">?</span>.
                        </span>
                        <span class="storage-use-infinite" hidden>
                            Yomitan is permitted unlimited storage.
                        </span>
                    </div>
                </div>
                <div class="settings-item-right">
                    <button id="storage-refresh" class="low-emphasis">Refresh</button>
                </div>
            </div>
        </div>
        <div class="settings-item">
            <div class="settings-item-inner">
                <div class="settings-item-left">
                    <div class="settings-item-label">Persistent storage</div>
                    <div class="settings-item-description">
                        Enable to help prevent the browser from unexpectedly clearing the database.
                        <a tabindex="0" class="more-toggle more-only" data-parent-distance="4">More&hellip;</a>
                    </div>
                </div>
                <div class="settings-item-right">
                    <label class="toggle"><input type="checkbox" id="storage-persistent-checkbox"><span class="toggle-body"><span class="toggle-track"></span><span class="toggle-knob"></span></span></label>
                </div>
            </div>
            <div class="settings-item-children more" hidden>
                <p>
                    Web browsers will sometimes clear stored data if the device is running low on storage space.
                    This can result in the imported dictionaries being deleted unexpectedly, causing Yomitan to stop functioning.
                    Enabling persistent storage tells the browser that the data should not be deleted in those circumstances.
                </p>
                <p data-show-for-browser="firefox firefox-mobile" class="storage-use-invalid" hidden>
                    On Firefox and Firefox for Android, the storage information feature may be hidden behind a browser flag.

                    To enable this flag, open <a href="about:config" target="_blank" rel="noopener">about:config</a> and search for
                    <strong>dom.storageManager.enabled</strong>.

                    Setting its value to <strong>true</strong> should allow storage information to be calculated.
                </p>
                <p data-show-for-browser="firefox-mobile">
                    It may not be possible to enable Persistent Storage on Firefox for Android.
                </p>
                <p data-show-for-browser="chrome edge">
                    Chromium-based browsers should not need to enable this setting since the Yomitan extension has
                    the <code>unlimitedStorage</code> permission, which should prevent data deletion.<sup><a href="https://bugs.chromium.org/p/chromium/issues/detail?id=680392#c15" target="_blank" rel="noopener">[1]</a></sup>
                </p>
                <p>
                    <a tabindex="0" class="more-toggle" data-parent-distance="3">Less&hellip;</a>
                </p>
            </div>
        </div>
    </div>

    <!-- General -->
    <div class="heading-container">
        <div class="heading-container-icon"><span class="icon" data-icon="cog"></span></div>
        <div class="heading-container-left"><h2 id="general"><a href="#!general">General</a></h2></div>
    </div>
    <div class="settings-group">
        <div class="settings-item"><div class="settings-item-inner">
            <div class="settings-item-left">
                <div class="settings-item-label">Enable content scanning</div>
            </div>
            <div class="settings-item-right">
                <label class="toggle"><input type="checkbox" data-setting="general.enable"><span class="toggle-body"><span class="toggle-track"></span><span class="toggle-knob"></span></span></label>
            </div>
        </div></div>
        <div class="settings-item"><div class="settings-item-inner">
            <div class="settings-item-left">
                <div class="settings-item-label">Show the <a href="/welcome.html" target="_blank" rel="noopener">welcome guide</a> on browser startup</div>
            </div>
            <div class="settings-item-right">
                <label class="toggle"><input type="checkbox" data-setting="general.showGuide"><span class="toggle-body"><span class="toggle-track"></span><span class="toggle-knob"></span></span></label>
            </div>
        </div></div>
        <div class="settings-item">
            <div class="settings-item-inner settings-item-inner-wrappable">
                <div class="settings-item-left">
                    <div class="settings-item-label">Result grouping mode</div>
                    <div class="settings-item-description">
                        Change how related results are grouped.
                        <a tabindex="0" class="more-toggle more-only" data-parent-distance="4">More&hellip;</a>
                    </div>
                </div>
                <div class="settings-item-right">
                    <select data-setting="general.resultOutputMode"
                        data-transform='{
                            "type": "setVisibility",
                            "selector": "#main-dictionary-container",
                            "condition": {"op": "===", "value": "merge"}
                        }'
                    >
                        <option value="split">No grouping</option>
                        <option value="group">Group term-reading pairs</option>
                        <option value="merge">Group related terms</option>
                    </select>
                </div>
            </div>
            <div class="settings-item-children more" hidden>
                <ul>
                    <li>
                        <strong>No grouping</strong> -
                        Every definition will be listed as a separate entry.
                    </li>
                    <li>
                        <strong>Group term-reading pairs</strong> -
                        Definitions for the same term with the same reading will be grouped together.
                    </li>
                    <li>
                        <p>
                            <strong>Group related terms</strong> -
                            Related terms that share the same definitions will be grouped together.
                        </p>
                        <p>
                            The <em>Primary dictionary</em> option should be assigned to a dictionary which contains related term information,
                            and configuring the <em>Secondary dictionaries</em> will allow definitions for the related terms to be
                            included from other dictionaries.
                        </p>
                        <p class="warning-text">
                            Not all dictionaries are able to be selected as the <em>Primary dictionary</em>.
                        </p>
                    </li>
                </ul>
                <p>
                    <a tabindex="0" class="more-toggle" data-parent-distance="3">Less&hellip;</a>
                </p>
            </div>
            <div class="settings-item-children settings-item-children-group" id="main-dictionary-container" hidden>
                <div class="settings-item"><div class="settings-item-inner settings-item-inner-wrappable">
                    <div class="settings-item-left">
                        <div class="settings-item-label">Primary dictionary</div>
                    </div>
                    <div class="settings-item-right">
                        <select data-setting="general.mainDictionary"></select>
                    </div>
                </div></div>
                <div class="settings-item settings-item-button" data-modal-action="show,secondary-search-dictionaries"><div class="settings-item-inner">
                    <div class="settings-item-left">
                        <div class="settings-item-label">Secondary dictionaries&hellip;</div>
                    </div>
                    <div class="settings-item-right open-panel-button-container">
                        <button class="icon-button"><span class="icon-button-inner"><span class="icon" data-icon="material-right-arrow"></span></span></button>
                    </div>
                </div></div>
            </div>
        </div>
        <div class="settings-item advanced-only">
            <div class="settings-item-inner settings-item-inner-wrappable">
                <div class="settings-item-left">
                    <div class="settings-item-label">Frequency sorting dictionary</div>
                    <div class="settings-item-description">
                        Sort results using a frequency dictionary.
                        <a tabindex="0" class="more-toggle more-only" data-parent-distance="4">More&hellip;</a>
                    </div>
                </div>
                <div class="settings-item-right">
                    <select id="sort-frequency-dictionary"></select>
                </div>
            </div>
            <div class="settings-item-children more" hidden>
                <p>
                    Enabling this option will sort search results using a specific dictionary.
                    This can be beneficial when using multiple dictionaries which may not have
                    consistent sorting information.
                </p>
                <p>
                    <a tabindex="0" class="more-toggle" data-parent-distance="3">Less&hellip;</a>
                </p>
            </div>
            <div class="settings-item-children settings-item-children-group" id="sort-frequency-dictionary-order-container" hidden>
                <div class="settings-item">
                    <div class="settings-item-inner settings-item-inner-wrappable">
                        <div class="settings-item-left">
                            <div class="settings-item-label">
                                Frequency sorting mode
                                <a tabindex="0" class="more-toggle more-only" data-parent-distance="4">(?)</a>
                            </div>
                        </div>
                        <div class="settings-item-right">
                            <div class="horizontal-flex horizontal-flex-nowrap">
                                <button class="low-emphasis" id="sort-frequency-dictionary-order-auto">Auto</button>
                                <select id="sort-frequency-dictionary-order">
                                    <option value="descending">Occurrence-based</option>
                                    <option value="ascending">Rank-based</option>
                                </select>
                            </div>
                        </div>
                    </div>
                    <div class="settings-item-children more" hidden>
                        <p>
                            Dictionary frequency data can be represented in one of two ways:
                        </p>
                        <ul>
                            <li>
                                <em>Occurrence-based</em>, where the frequency corresponds to a number of occurrences.
                                Large values indicate a more common term.
                            </li>
                            <li>
                                <em>Rank-based</em>, where the frequency value corresponds to a ranking index.
                                Smaller values indicate a more common term.
                            </li>
                        </ul>
                        <p>
                            The correct mode can be determined based on the contents of the dictionary;
                            the <em>Auto</em> button attempts to auto-detect the correct value.
                        </p>
                        <p>
                            <a tabindex="0" class="more-toggle" data-parent-distance="3">Less&hellip;</a>
                        </p>
                    </div>
                </div>
            </div>
        </div>
        <div class="settings-item advanced-only"><div class="settings-item-inner settings-item-inner-wrappable">
            <div class="settings-item-left">
                <div class="settings-item-label">Maximum number of results</div>
                <div class="settings-item-description">Adjust the maximum number of results shown for lookups.</div>
            </div>
            <div class="settings-item-right">
                <input type="number" min="1" data-setting="general.maxResults">
            </div>
        </div></div>
    </div>

    <!-- Scanning -->
    <div class="heading-container">
        <div class="heading-container-icon"><span class="icon" data-icon="scanning"></span></div>
        <div class="heading-container-left"><h2 id="scanning"><a href="#!scanning">Scanning</a></h2></div>
    </div>
    <div class="settings-group">
        <div class="settings-item">
            <div class="settings-item-inner settings-item-inner-wrappable">
                <div class="settings-item-left">
                    <div class="settings-item-label">Scan modifier key</div>
                    <div class="settings-item-description">
                        Hold a key while moving the cursor to scan text.
                        <a tabindex="0" class="more-toggle more-only" data-parent-distance="4">More&hellip;</a>
                    </div>
                </div>
                <div class="settings-item-right">
                    <select id="main-scan-modifier-key"></select>
                </div>
            </div>
            <div class="settings-item-children more" hidden>
                <p>
                    A keyboard modifier key can be used to activate text scanning when the cursor is moved.
                    Alternatively, the <em>No key</em> option can be used to scan text whenever the cursor is moved,
                    without requiring any key to be held.
                </p>
                <p>
                    More advanced scanning input customization can be set up by enabling the <em>Advanced</em> option
                    and clicking <em data-modal-action="show,scanning-inputs">Configure advanced scanning inputs</em>.
                </p>
                <p>
                    <a tabindex="0" class="more-toggle" data-parent-distance="3">Less&hellip;</a>
                </p>
            </div>
        </div>
        <div class="settings-item"><div class="settings-item-inner">
            <div class="settings-item-left">
                <div class="settings-item-label">Scan using middle mouse button</div>
                <div class="settings-item-description">Hold the middle mouse button while moving the cursor to scan text.</div>
            </div>
            <div class="settings-item-right">
                <label class="toggle"><input type="checkbox" id="middle-mouse-button-scan"><span class="toggle-body"><span class="toggle-track"></span><span class="toggle-knob"></span></span></label>
            </div>
        </div></div>
        <div class="settings-item settings-item-button advanced-only" data-modal-action="show,scanning-inputs"><div class="settings-item-inner">
            <div class="settings-item-left">
                <div class="settings-item-label">Configure advanced scanning inputs&hellip; <span class="light no-wrap">(<span class="scanning-input-count">#</span> defined)</span></div>
            </div>
            <div class="settings-item-right open-panel-button-container">
                <button class="icon-button"><span class="icon-button-inner"><span class="icon" data-icon="material-right-arrow"></span></span></button>
            </div>
        </div></div>
        <div class="settings-item">
            <div class="settings-item-inner">
                <div class="settings-item-left">
                    <div class="settings-item-label">Auto-hide search popup</div>
                    <div class="settings-item-description">When no definitions are found after scanning text, the popup will be hidden.</div>
                </div>
                <div class="settings-item-right">
                    <label class="toggle"><input type="checkbox" data-setting="scanning.autoHideResults"
                        data-transform='{
                            "type": "setVisibility",
                            "selector": "#auto-hide-search-popup-options",
                            "condition": {"op": "===", "value": true}
                        }'
                    ><span class="toggle-body"><span class="toggle-track"></span><span class="toggle-knob"></span></span></label>
                </div>
            </div>
            <div class="settings-item-children settings-item-children-group" id="auto-hide-search-popup-options" hidden>
                <div class="settings-item"><div class="settings-item-inner settings-item-inner-wrappable">
                    <div class="settings-item-left">
                        <div class="settings-item-label">Delay <span class="light">(in milliseconds)</span></div>
                    </div>
                    <div class="settings-item-right">
                        <input type="number" data-setting="scanning.hideDelay" min="0">
                    </div>
                </div></div>
            </div>
        </div>
        <div class="settings-item">
            <div class="settings-item-inner">
                <div class="settings-item-left">
                    <div class="settings-item-label">Hide popup on cursor exit</div>
                    <div class="settings-item-description">When the cursor exits the popup, the popup will be hidden.</div>
                </div>
                <div class="settings-item-right">
                    <label class="toggle"><input type="checkbox" data-setting="scanning.hidePopupOnCursorExit"
                        data-transform='{
                            "type": "setVisibility",
                            "selector": "#hide-popup-on-cursor-exit-options",
                            "condition": {"op": "===", "value": true}
                        }'
                    ><span class="toggle-body"><span class="toggle-track"></span><span class="toggle-knob"></span></span></label>
                </div>
            </div>
            <div class="settings-item-children settings-item-children-group" id="hide-popup-on-cursor-exit-options" hidden>
                <div class="settings-item"><div class="settings-item-inner settings-item-inner-wrappable">
                    <div class="settings-item-left">
                        <div class="settings-item-label">Delay <span class="light">(in milliseconds)</span></div>
                    </div>
                    <div class="settings-item-right">
                        <input type="number" data-setting="scanning.hidePopupOnCursorExitDelay" min="0">
                    </div>
                </div></div>
            </div>
        </div>
        <div class="settings-item"><div class="settings-item-inner settings-item-inner-wrappable">
            <div class="settings-item-left">
                <div class="settings-item-label">Scan delay <span class="light">(in milliseconds)</span></div>
                <div class="settings-item-description">Change the delay before scanning occurs when no modifier key is required.</div>
            </div>
            <div class="settings-item-right">
                <input type="number" data-setting="scanning.delay" min="0">
            </div>
        </div></div>
        <div class="settings-item"><div class="settings-item-inner">
            <div class="settings-item-left">
                <div class="settings-item-label">Select matched text</div>
            </div>
            <div class="settings-item-right">
                <label class="toggle"><input type="checkbox" data-setting="scanning.selectText"><span class="toggle-body"><span class="toggle-track"></span><span class="toggle-knob"></span></span></label>
            </div>
        </div></div>
        <div class="settings-item"><div class="settings-item-inner">
            <div class="settings-item-left">
                <div class="settings-item-label">Search text with non-Japanese characters</div>
            </div>
            <div class="settings-item-right">
                <label class="toggle"><input type="checkbox" data-setting="scanning.alphanumeric"><span class="toggle-body"><span class="toggle-track"></span><span class="toggle-knob"></span></span></label>
            </div>
        </div></div>
        <div class="settings-item advanced-only"><div class="settings-item-inner">
            <div class="settings-item-left">
                <div class="settings-item-label">Layout-aware scanning</div>
                <div class="settings-item-description">Use webpage styling information to determine where line breaks are likely to be.</div>
            </div>
            <div class="settings-item-right">
                <label class="toggle"><input type="checkbox" data-setting="scanning.layoutAwareScan"><span class="toggle-body"><span class="toggle-track"></span><span class="toggle-knob"></span></span></label>
            </div>
        </div></div>
        <div class="settings-item advanced-only"><div class="settings-item-inner">
            <div class="settings-item-left">
                <div class="settings-item-label">Deep content scanning</div>
                <div class="settings-item-description">Enable scanning text that is covered by other layers.</div>
            </div>
            <div class="settings-item-right">
                <label class="toggle"><input type="checkbox" data-setting="scanning.deepDomScan"><span class="toggle-body"><span class="toggle-track"></span><span class="toggle-knob"></span></span></label>
            </div>
        </div></div>
        <div class="settings-item advanced-only">
            <div class="settings-item-inner">
                <div class="settings-item-left">
                    <div class="settings-item-label">Normalize CSS zoom</div>
                    <div class="settings-item-description">
                        Correct the pointer location on webpages where CSS <code>zoom</code> is used.
                        <a tabindex="0" class="more-toggle more-only" data-parent-distance="4">More&hellip;</a>
                    </div>
                </div>
                <div class="settings-item-right">
                    <label class="toggle"><input type="checkbox" data-setting="scanning.normalizeCssZoom"><span class="toggle-body"><span class="toggle-track"></span><span class="toggle-knob"></span></span></label>
                </div>
            </div>
            <div class="settings-item-children more" hidden>
                <p>
                    The non-standard CSS <a href="https://developer.mozilla.org/en-US/docs/Web/CSS/zoom" target="_blank" rel="noopener noreferrer"><code>zoom</code></a> property interferes with the normal calculation of the pointer coordinates when scanning webpages. This property is discouraged from being used and its use is rare, but some webpages may still use it.
                </p>
                <p>
                    Enabling this option, which is on by default, will take the value of this property into account when scanning webpage content. It is currently put behind an option in case there are unforeseen negative side effects.
                </p>
                <p>
                    This setting does not have any effect in Firefox, as it does not implement the <code>zoom</code> property.
                </p>
                <p>
                    <a tabindex="0" class="more-toggle" data-parent-distance="3">Less&hellip;</a>
                </p>
            </div>
        </div>
        <div class="settings-item advanced-only">
            <div class="settings-item-inner">
                <div class="settings-item-left">
                    <div class="settings-item-label">Wildcard scanning</div>
                    <div class="settings-item-description">
                        Enable suffix wildcard when looking up scanned webpage text.
                        <a tabindex="0" class="more-toggle more-only" data-parent-distance="4">More&hellip;</a>
                    </div>
                </div>
                <div class="settings-item-right">
                    <label class="toggle"><input type="checkbox" data-setting="scanning.matchTypePrefix"><span class="toggle-body"><span class="toggle-track"></span><span class="toggle-knob"></span></span></label>
                </div>
            </div>
            <div class="settings-item-children more" hidden>
                <p>
                    Rather than searching for the source text exactly, the text will only be required to be a prefix of an existing term.
                    For example, scanning 読み will effectively search for 読み*, which may bring up additional results such as 読み方.
                </p>
                <p class="danger-text">
                    This will likely cause scanning and lookup to be slower, and the results may not be as relevant.
                </p>
                <p>
                    <a tabindex="0" class="more-toggle" data-parent-distance="3">Less&hellip;</a>
                </p>
            </div>
        </div>
        <div class="settings-item advanced-only"><div class="settings-item-inner settings-item-inner-wrappable">
            <div class="settings-item-left">
                <div class="settings-item-label">Text scan length</div>
                <div class="settings-item-description">Change how many characters are read when scanning for terms.</div>
            </div>
            <div class="settings-item-right">
                <input type="number" data-setting="scanning.length" min="1" step="1">
            </div>
        </div></div>
        <div class="settings-item advanced-only">
            <div class="settings-item-inner settings-item-inner-wrappable">
                <div class="settings-item-left">
                    <div class="settings-item-label">
                        Support inputs for devices with touch screens
                        <a tabindex="0" class="more-toggle more-only" data-parent-distance="4">(?)</a>
                    </div>
                </div>
                <div class="settings-item-right flex-row-wrap">
                    <div class="settings-item-group settings-item-group-wrap">
                        <label class="settings-item-group-item flex-label no-wrap">
                            <label class="checkbox"><input type="checkbox" data-setting="scanning.touchInputEnabled"><span class="checkbox-body"><span class="checkbox-fill"></span><span class="checkbox-border"></span><span class="checkbox-check"></span></span></label>
                            <span>Touch inputs</span>
                        </label>
                        <label class="settings-item-group-item flex-label no-wrap">
                            <label class="checkbox"><input type="checkbox" data-setting="scanning.pointerEventsEnabled"><span class="checkbox-body"><span class="checkbox-fill"></span><span class="checkbox-border"></span><span class="checkbox-check"></span></span></label>
                            <span>Pointer inputs</span>
                        </label>
                    </div>
                </div>
            </div>
            <div class="settings-item-children more" hidden>
                <p>
                    To enable text scanning when using devices with a touch screen, either the <em>Touch inputs</em> or the <em>Pointer inputs</em> option must be enabled.
                    <em>Touch inputs</em> supports generic touches on a touch screen device, but do not distinguish between touch and pen inputs.
                    <em>Pointer inputs</em> supports supports the detection pen devices, but may not work on all devices.
                    If both options are enabled, <em>Pointer inputs</em> takes precedence.
                </p>
                <p>
                    The <em>Pointer inputs</em> option is only visible when the <em>Advanced</em> option is enabled.
                </p>
                <p>
                    <a tabindex="0" class="more-toggle" data-parent-distance="3">Less&hellip;</a>
                </p>
            </div>
        </div>
        <div class="settings-item settings-item-button advanced-only" data-modal-action="show,input-action-prevention"><div class="settings-item-inner">
            <div class="settings-item-left">
                <div class="settings-item-label">Configure input action prevention&hellip;</div>
            </div>
            <div class="settings-item-right open-panel-button-container">
                <button class="icon-button"><span class="icon-button-inner"><span class="icon" data-icon="material-right-arrow"></span></span></button>
            </div>
        </div></div>
    </div>

    <!-- Popup -->
    <div class="heading-container">
        <div class="heading-container-icon"><span class="icon" data-icon="popup"></span></div>
        <div class="heading-container-left"><h2 id="popup"><a href="#!popup">Popup</a></h2></div>
    </div>
    <div class="settings-group">
        <div class="settings-item"><div class="settings-item-inner">
            <div class="settings-item-left">
                <div class="settings-item-label">Allow scanning search page content</div>
                <div class="settings-item-description">Text on the search page can be scanned for definitions, which will open a popup.</div>
            </div>
            <div class="settings-item-right">
                <label class="toggle"><input type="checkbox" data-setting="scanning.enableOnSearchPage"><span class="toggle-body"><span class="toggle-track"></span><span class="toggle-knob"></span></span></label>
            </div>
        </div></div>
        <div class="settings-item">
            <div class="settings-item-inner">
                <div class="settings-item-left">
                    <div class="settings-item-label">Allow scanning popup content</div>
                    <div class="settings-item-description">Text inside of popups can be scanned for definitions, which will open a new popup.</div>
                </div>
                <div class="settings-item-right">
                    <label class="toggle"><input type="checkbox" id="nested-popups-enabled"><span class="toggle-body"><span class="toggle-track"></span><span class="toggle-knob"></span></span></label>
                </div>
            </div>
            <div class="settings-item-children settings-item-children-group" id="nested-popups-enabled-more-options" hidden>
                <div class="settings-item"><div class="settings-item-inner">
                    <div class="settings-item-left">
                        <div class="settings-item-label">Maximum number of child popups</div>
                        <div class="settings-item-description">Change the limit on the number of popups that may be generated.</div>
                    </div>
                    <div class="settings-item-right">
                        <input type="number" min="0" step="1" id="nested-popups-count">
                    </div>
                </div></div>
                <div class="settings-item advanced-only"><div class="settings-item-inner">
                    <div class="settings-item-left">
                        <div class="settings-item-label">Allow scanning popup source terms</div>
                    </div>
                    <div class="settings-item-right">
                        <label class="toggle"><input type="checkbox" data-setting="scanning.enableOnPopupExpressions"><span class="toggle-body"><span class="toggle-track"></span><span class="toggle-knob"></span></span></label>
                    </div>
                </div></div>
            </div>
        </div>
        <div class="settings-item advanced-only"><div class="settings-item-inner">
            <div class="settings-item-left">
                <div class="settings-item-label">Search terms when clicking text from the results list</div>
            </div>
            <div class="settings-item-right">
                <label class="toggle"><input type="checkbox" data-setting="scanning.enablePopupSearch"><span class="toggle-body"><span class="toggle-track"></span><span class="toggle-knob"></span></span></label>
            </div>
        </div></div>
        <div class="settings-item advanced-only">
            <div class="settings-item-inner">
                <div class="settings-item-left">
                    <div class="settings-item-label">
                        Show iframe popups in the root frame
                        <a tabindex="0" class="more-toggle more-only" data-parent-distance="4">(?)</a>
                    </div>
                </div>
                <div class="settings-item-right">
                    <label class="toggle"><input type="checkbox" data-setting="general.showIframePopupsInRootFrame"><span class="toggle-body"><span class="toggle-track"></span><span class="toggle-knob"></span></span></label>
                </div>
            </div>
            <div class="settings-item-children more" hidden>
                <p>
                    By default, scanning text inside of an embeded <code>&lt;iframe&gt;</code> element will open
                    a new popup inside of that frame, which can sometimes be limiting due to the frame's size.
                    When this option is enabled, the popup will be created in the root of the page, if possible.
                </p>
                <p>
                    Note that when this option is enabled, there is a possibility that the extension can interfere with the underlying webpage,
                    since it must send messages to the webpage in order to determine the correct position of the popup.
                    This typically does not cause issues, but if anything unexpected happens, this option could be the cause.
                </p>
                <p>
                    <a tabindex="0" class="more-toggle" data-parent-distance="3">Less&hellip;</a>
                </p>
            </div>
        </div>
    </div>

    <!-- Popup Appearance -->
    <div class="heading-container">
        <div class="heading-container-icon"><span class="icon" data-icon="palette"></span></div>
        <div class="heading-container-left"><h2 id="popup-appearance"><a href="#!popup-appearance">Popup Appearance</a></h2></div>
    </div>
    <div class="settings-group">
        <div class="settings-item"><div class="settings-item-inner settings-item-inner-wrappable">
            <div class="settings-item-left">
                <div class="settings-item-label">Theme</div>
                <div class="settings-item-description">Adjust the style of the popup.</div>
            </div>
            <div class="settings-item-right">
                <div class="settings-item-group">
                    <div class="settings-item-group-item">
                        <div class="settings-item-group-item-label">Body</div>
                        <select data-setting="general.popupTheme" class="short-width short-height">
                            <option value="light">Light</option>
                            <option value="dark">Dark</option>
                            <option value="browser">Browser</option>
                        </select>
                    </div>
                    <div class="settings-item-group-item">
                        <div class="settings-item-group-item-label">Shadow</div>
                        <select data-setting="general.popupOuterTheme" class="short-width short-height">
                            <option value="site">Auto</option>
                            <option value="light">Light</option>
                            <option value="dark">Dark</option>
                            <option value="browser">Browser</option>
                        </select>
                    </div>
                </div>
            </div>
        </div></div>
        <div class="settings-item">
            <div class="settings-item-inner settings-item-inner-wrappable">
                <div class="settings-item-left">
                    <div class="settings-item-label">Action bar appearance</div>
                    <div class="settings-item-description">Control when and where the action bar is visible.</div>
                </div>
                <div class="settings-item-right">
                    <div class="settings-item-group">
                        <div class="settings-item-group-item">
                            <div class="settings-item-group-item-label">Visibility</div>
                            <select data-setting="general.popupActionBarVisibility" class="short-width short-height">
                                <option value="auto">Auto</option>
                                <option value="always">Always</option>
                            </select>
                        </div>
                        <div class="settings-item-group-item">
                            <div class="settings-item-group-item-label">Location</div>
                            <select data-setting="general.popupActionBarLocation" class="short-width short-height">
                                <option value="left">Left</option>
                                <option value="right">Right</option>
                                <option value="top">Top</option>
                                <option value="bottom">Bottom</option>
                            </select>
                        </div>
                    </div>
                </div>
            </div>
        </div>
        <div class="settings-item"><div class="settings-item-inner">
            <div class="settings-item-left">
                <div class="settings-item-label">Compact glossaries</div>
                <div class="settings-item-description">Display term glossaries using a more compact layout.</div>
            </div>
            <div class="settings-item-right">
                <label class="toggle"><input type="checkbox" data-setting="general.glossaryLayoutMode"
                    data-transform='[
                        {
                            "step": "pre",
                            "type": "conditionalConvert",
                            "cases": [
                                {"op": "===", "value": false, "result": "default"},
                                {"op": "===", "value": true, "result": "compact"},
                                {"default": true, "result": "default"}
                            ]
                        },
                        {
                            "step": "post",
                            "type": "conditionalConvert",
                            "cases": [
                                {"op": "===", "value": "default", "result": false},
                                {"op": "===", "value": "compact", "result": true},
                                {"default": true, "result": false}
                            ]
                        }
                    ]'
                ><span class="toggle-body"><span class="toggle-track"></span><span class="toggle-knob"></span></span></label>
            </div>
        </div></div>
        <div class="settings-item"><div class="settings-item-inner">
            <div class="settings-item-left">
                <div class="settings-item-label">Compact tags</div>
                <div class="settings-item-description">Show fewer repeated tags for term glossaries.</div>
            </div>
            <div class="settings-item-right">
                <label class="toggle"><input type="checkbox" data-setting="general.compactTags"><span class="toggle-body"><span class="toggle-track"></span><span class="toggle-knob"></span></span></label>
            </div>
        </div></div>
        <div class="settings-item advanced-only"><div class="settings-item-inner">
            <div class="settings-item-left">
                <div class="settings-item-label">Show tags for expressions and their readings</div>
                <div class="settings-item-description">These tags can be scanned if the options for popup content scanning are enabled.</div>
            </div>
            <div class="settings-item-right">
                <label class="toggle"><input type="checkbox" data-setting="scanning.enableSearchTags"><span class="toggle-body"><span class="toggle-track"></span><span class="toggle-knob"></span></span></label>
            </div>
        </div></div>
        <div class="settings-item advanced-only"><div class="settings-item-inner">
            <div class="settings-item-left">
                <div class="settings-item-label">Show debug information</div>
                <div class="settings-item-description">A menu option to log debugging information will be shown in the search results.</div>
            </div>
            <div class="settings-item-right">
                <label class="toggle"><input type="checkbox" data-setting="general.debugInfo"><span class="toggle-body"><span class="toggle-track"></span><span class="toggle-knob"></span></span></label>
            </div>
        </div></div>
        <div class="settings-item advanced-only"><div class="settings-item-inner">
            <div class="settings-item-left">
                <div class="settings-item-label">Term display style</div>
                <div class="settings-item-description">Change how terms and their readings are displayed.</div>
            </div>
            <div class="settings-item-right">
                <select data-setting="general.termDisplayMode">
                    <option value="ruby">Term furigana</option>
                    <option value="ruby-and-reading">Term furigana and reading</option>
                    <option value="term-and-reading">Plain term and reading</option>
                </select>
            </div>
        </div></div>
        <div class="settings-item advanced-only"><div class="settings-item-inner">
            <div class="settings-item-left">
                <div class="settings-item-label">Frequency display style</div>
                <div class="settings-item-description">Change how frequency information is presented.</div>
            </div>
            <div class="settings-item-right">
                <select data-setting="general.frequencyDisplayMode">
                    <option value="tags">Tags</option>
                    <option value="tags-grouped">Tags, grouped content</option>
                    <option value="split-tags">Split tags</option>
                    <option value="split-tags-grouped">Split tags, grouped content</option>
                    <option value="inline-list">Inline list</option>
                    <option value="list">List</option>
                </select>
            </div>
        </div></div>
        <div class="settings-item advanced-only">
            <div class="settings-item-inner settings-item-inner-wrappable">
                <div class="settings-item-left">
                    <div class="settings-item-label">Selection indicator style</div>
                    <div class="settings-item-description">Change how the selected definition entry is visually indicated.</div>
                </div>
                <div class="settings-item-right">
                    <select data-setting="general.popupCurrentIndicatorMode">
                        <option value="none">None</option>
                        <option value="asterisk">Asterisk</option>
                        <option value="triangle">Triangle</option>
                        <option value="bar-left">Vertical bar (left)</option>
                        <option value="bar-right">Vertical bar (right)</option>
                        <option value="dot-left">Small dot (left)</option>
                        <option value="dot-right">Small dot (right)</option>
                    </select>
                </div>
            </div>
        </div>
        <div class="settings-item advanced-only">
            <div class="settings-item-inner settings-item-inner-wrappable">
                <div class="settings-item-left">
                    <div class="settings-item-label">
                        Pitch accent display styles
                        <a tabindex="0" class="more-toggle more-only" data-parent-distance="4">(?)</a>
                    </div>
                </div>
                <div class="settings-item-right flex-row-wrap">
                    <div class="settings-item-group settings-item-group-wrap">
                        <label class="settings-item-group-item flex-label no-wrap">
                            <label class="checkbox"><input type="checkbox" data-setting="general.showPitchAccentDownstepNotation"><span class="checkbox-body"><span class="checkbox-fill"></span><span class="checkbox-border"></span><span class="checkbox-check"></span></span></label>
                            <span>Downstep notation</span>
                        </label>
                        <label class="settings-item-group-item flex-label no-wrap">
                            <label class="checkbox"><input type="checkbox" data-setting="general.showPitchAccentPositionNotation"><span class="checkbox-body"><span class="checkbox-fill"></span><span class="checkbox-border"></span><span class="checkbox-check"></span></span></label>
                            <span>Downstep position</span>
                        </label>
                        <label class="settings-item-group-item flex-label no-wrap">
                            <label class="checkbox"><input type="checkbox" data-setting="general.showPitchAccentGraph"><span class="checkbox-body"><span class="checkbox-fill"></span><span class="checkbox-border"></span><span class="checkbox-check"></span></span></label>
                            <span>Graph</span>
                        </label>
                    </div>
                </div>
            </div>
            <div class="settings-item-children more" hidden>
                <p>
                    Pitch accents for terms and expressions can be shown if a dictionary supporting pitch accents is installed.
                    There are currently three different ways that pitch accents can be presented:
                </p>
                <ul>
                    <li>
                        <strong>Downstep notation</strong> -
                        <span class="format-preview" lang="ja">
                            <span class="pronunciation-text-container"><span class="pronunciation-text"><span class="pronunciation-mora" data-position="0" data-pitch="high" data-pitch-next="low"><span class="pronunciation-character">よ</span><span class="pronunciation-mora-line"></span></span><span class="pronunciation-mora" data-position="1" data-pitch="low" data-pitch-next="low"><span class="pronunciation-character">む</span><span class="pronunciation-mora-line"></span></span></span></span>
                        </span>
                    </li>
                    <li>
                        <strong>Downstep position</strong> -
                        <span class="format-preview">
                            <span class="pronunciation-downstep-notation-container"><span class="pronunciation-downstep-notation" data-downstep-position="1"><span class="pronunciation-downstep-notation-prefix">[</span><span class="pronunciation-downstep-notation-number">1</span><span class="pronunciation-downstep-notation-suffix">]</span></span></span>
                        </span>
                    </li>
                    <li>
                        <strong>Graph</strong> -
                        <span class="format-preview">
                            <span class="pronunciation-graph-container">
                                <svg xmlns="http://www.w3.org/2000/svg" class="pronunciation-graph" focusable="false" viewBox="0 0 150 100">
                                    <path class="pronunciation-graph-line" d="M25 25 L75 75"></path>
                                    <path class="pronunciation-graph-line-tail" d="M75 75 L125 75"></path>
                                    <circle class="pronunciation-graph-dot-downstep1" cx="25" cy="25" r="15"></circle>
                                    <circle class="pronunciation-graph-dot-downstep2" cx="25" cy="25" r="5"></circle>
                                    <circle class="pronunciation-graph-dot" cx="75" cy="75" r="15"></circle>
                                    <path class="pronunciation-graph-triangle" d="M0 13 L15 -13 L-15 -13 Z" transform="translate(125,75)"></path>
                                </svg>
                            </span>
                        </span>
                    </li>
                </ul>
                <p>
                    <a tabindex="0" class="more-toggle" data-parent-distance="3">Less&hellip;</a>
                </p>
            </div>
        </div>
        <div class="settings-item settings-item-button advanced-only" data-modal-action="show,collapsible-dictionaries"><div class="settings-item-inner">
            <div class="settings-item-left">
                <div class="settings-item-label">Configure collapsible dictionaries&hellip;</div>
            </div>
            <div class="settings-item-right open-panel-button-container">
                <button class="icon-button"><span class="icon-button-inner"><span class="icon" data-icon="material-right-arrow"></span></span></button>
            </div>
        </div></div>
        <div class="settings-item settings-item-button" data-modal-action="show,custom-css"><div class="settings-item-inner">
            <div class="settings-item-left">
                <div class="settings-item-label">Configure custom CSS&hellip;</div>
            </div>
            <div class="settings-item-right open-panel-button-container">
                <button class="icon-button"><span class="icon-button-inner"><span class="icon" data-icon="material-right-arrow"></span></span></button>
            </div>
        </div></div>
    </div>

    <!-- Popup Position & Size -->
    <div class="heading-container">
        <div class="heading-container-icon"><span class="icon" data-icon="popup-size"></span></div>
        <div class="heading-container-left"><h2 id="popup-size"><a href="#!popup-size">Popup Position &amp; Size</a></h2></div>
    </div>
    <div class="settings-group">
        <div class="settings-item">
            <div class="settings-item-inner settings-item-inner-wrappable">
                <div class="settings-item-left">
                    <div class="settings-item-label">Display mode</div>
                    <div class="settings-item-description">
                        Change the layout of the popup.
                        <a tabindex="0" class="more-toggle more-only" data-parent-distance="4">More&hellip;</a>
                    </div>
                </div>
                <div class="settings-item-right">
                    <select data-setting="general.popupDisplayMode">
                        <option value="default">Default</option>
                        <option value="full-width">Full width</option>
                    </select>
                </div>
            </div>
            <div class="settings-item-children more" hidden>
                <p>
                    The <em>Default</em> mode will position the popup relative to the scanned text.
                    The <em>Full Width</em> mode will anchor the popup to the top or bottom of the screen and take up
                    the full width of the screen, which can be useful on devices with touch screens.
                </p>
                <p>
                    <a tabindex="0" class="more-toggle" data-parent-distance="3">Less&hellip;</a>
                </p>
            </div>
        </div>
        <div class="settings-item">
            <div class="settings-item-inner settings-item-inner-wrappable">
                <div class="settings-item-left">
                    <div class="settings-item-label">Scale</div>
                    <div class="settings-item-description">Control the scaling factor of the popup.</div>
                </div>
                <div class="settings-item-right">
                    <select data-setting="general.popupScalingFactor"
                        data-transform='[
                            {"type": "toNumber", "step": "pre", "constraints": {"min": 0.25}},
                            {"type": "toString", "step": "post"}
                        ]'
                    >
                        <option value="0.25">25%</option>
                        <option value="0.33">33%</option>
                        <option value="0.5">50%</option>
                        <option value="0.67">67%</option>
                        <option value="0.75">75%</option>
                        <option value="0.8">80%</option>
                        <option value="0.9">90%</option>
                        <option value="1">100%</option>
                        <option value="1.1">110%</option>
                        <option value="1.25">125%</option>
                        <option value="1.5">150%</option>
                        <option value="1.75">175%</option>
                        <option value="2">200%</option>
                        <option value="2.5">250%</option>
                        <option value="3">300%</option>
                        <option value="4">400%</option>
                        <option value="5">500%</option>
                    </select>
                </div>
            </div>
            <div class="settings-item-children settings-item-children-group advanced-only">
                <div class="settings-item">
                    <div class="settings-item-inner">
                        <div class="settings-item-left">
                            <div class="settings-item-label">
                                Auto-scale
                                <a tabindex="0" class="more-toggle more-only" data-parent-distance="4">(?)</a>
                            </div>
                        </div>
                        <div class="settings-item-right flex-row-wrap">
                            <div class="settings-item-group settings-item-group-wrap">
                                <label class="settings-item-group-item flex-label no-wrap">
                                    <label class="checkbox"><input type="checkbox" data-setting="general.popupScaleRelativeToPageZoom"><span class="checkbox-body"><span class="checkbox-fill"></span><span class="checkbox-border"></span><span class="checkbox-check"></span></span></label>
                                    <span>Zoom level</span>
                                </label>
                                <label class="settings-item-group-item flex-label no-wrap">
                                    <label class="checkbox"><input type="checkbox" data-setting="general.popupScaleRelativeToVisualViewport"><span class="checkbox-body"><span class="checkbox-fill"></span><span class="checkbox-border"></span><span class="checkbox-check"></span></span></label>
                                    <span>Viewport</span>
                                </label>
                            </div>
                        </div>
                    </div>
                    <div class="settings-item-children more" hidden>
                        <p>
                            Auto-scaling will scale the popup automatically based on the browser's zoom levels
                            in order to keep the popup at a constant physical size, regardless of the zoom level.
                            <em>Zoom level</em> uses the zoom level that is typically used on desktop browsers,
                            and <em>Viewport</em> uses the zoom level that is typically used on mobile browsers.
                        </p>
                        <p>
                            <a tabindex="0" class="more-toggle" data-parent-distance="3">Less&hellip;</a>
                        </p>
                    </div>
                </div>
            </div>
        </div>
        <div class="settings-item"><div class="settings-item-inner settings-item-inner-wrappable">
            <div class="settings-item-left">
                <div class="settings-item-label">Size</div>
                <div class="settings-item-description">Control the size of the popup, in pixels.</div>
            </div>
            <div class="settings-item-right">
                <div class="settings-item-group">
                    <div class="settings-item-group-item">
                        <div class="settings-item-group-item-label">Width</div>
                        <input type="number" class="short-width short-height" min="1" data-setting="general.popupWidth">
                    </div>
                    <div class="settings-item-group-item">
                        <div class="settings-item-group-item-label">Height</div>
                        <input type="number" class="short-width short-height" min="1" data-setting="general.popupHeight">
                    </div>
                </div>
            </div>
        </div></div>
        <div class="settings-item advanced-only"><div class="settings-item-inner settings-item-inner-wrappable">
            <div class="settings-item-left">
                <div class="settings-item-label">Horizontal text positioning</div>
                <div class="settings-item-description">Change where the popup is positioned relative to horizontal text.</div>
            </div>
            <div class="settings-item-right">
                <select data-setting="general.popupHorizontalTextPosition">
                    <option value="below">Below text</option>
                    <option value="above">Above text</option>
                </select>
            </div>
        </div></div>
        <div class="settings-item advanced-only"><div class="settings-item-inner settings-item-inner-wrappable">
            <div class="settings-item-left">
                <div class="settings-item-label">Vertical text positioning</div>
                <div class="settings-item-description">Change where the popup is positioned relative to vertical text.</div>
            </div>
            <div class="settings-item-right">
                <select data-setting="general.popupVerticalTextPosition">
                    <option value="default">Same as horizontal text</option>
                    <option value="before">Before reading direction</option>
                    <option value="after">After reading direction</option>
                    <option value="left">Left of text</option>
                    <option value="right">Right of text</option>
                </select>
            </div>
        </div></div>
        <div class="settings-item advanced-only"><div class="settings-item-inner settings-item-inner-wrappable">
            <div class="settings-item-left">
                <div class="settings-item-label">Horizontal text offset</div>
                <div class="settings-item-description">Change the distance the popup is placed relative to horizontal text.</div>
            </div>
            <div class="settings-item-right">
                <div class="settings-item-group">
                    <div class="settings-item-group-item">
                        <div class="settings-item-group-item-label">x</div>
                        <input type="number" class="short-width short-height" data-setting="general.popupHorizontalOffset">
                    </div>
                    <div class="settings-item-group-item">
                        <div class="settings-item-group-item-label">y</div>
                        <input type="number" class="short-width short-height" data-setting="general.popupVerticalOffset">
                    </div>
                </div>
            </div>
        </div></div>
        <div class="settings-item advanced-only"><div class="settings-item-inner settings-item-inner-wrappable">
            <div class="settings-item-left">
                <div class="settings-item-label">Vertical text offset</div>
                <div class="settings-item-description">Change the distance the popup is placed relative to vertical text.</div>
            </div>
            <div class="settings-item-right">
                <div class="settings-item-group">
                    <div class="settings-item-group-item">
                        <div class="settings-item-group-item-label">x</div>
                        <input type="number" class="short-width short-height" data-setting="general.popupHorizontalOffset2">
                    </div>
                    <div class="settings-item-group-item">
                        <div class="settings-item-group-item-label">y</div>
                        <input type="number" class="short-width short-height" data-setting="general.popupVerticalOffset2">
                    </div>
                </div>
            </div>
        </div></div>
    </div>

    <!-- Window -->
    <div class="heading-container advanced-only">
        <div class="heading-container-icon"><span class="icon" data-icon="window"></span></div>
        <div class="heading-container-left"><h2 id="window"><a href="#!window">Window</a></h2></div>
        <div class="heading-container-right"><a tabindex="0" class="heading-link-light" id="test-window-open-link">Open&hellip;</a></div>
    </div>
    <div class="settings-group advanced-only">
        <div class="settings-item">
            <div class="settings-item-inner">
                <div class="settings-item-left">
                    <div class="settings-item-label">
                        Use a native browser window instead of an embedded popup
                        <a tabindex="0" class="more-toggle more-only" data-parent-distance="4">(?)</a>
                    </div>
                </div>
                <div class="settings-item-right">
                    <label class="toggle"><input type="checkbox" data-setting="general.usePopupWindow"><span class="toggle-body"><span class="toggle-track"></span><span class="toggle-knob"></span></span></label>
                </div>
            </div>
            <div class="settings-item-children more" hidden>
                <p>
                    Instead of showing definitions in a popup embedded into the webpage,
                    a native browser window containing the popup content will be opened instead.
                    This window will be shared across all tabs.
                </p>
                <p>
                    <a tabindex="0" class="more-toggle" data-parent-distance="3">Less&hellip;</a>
                </p>
            </div>
        </div>
        <div class="settings-item"><div class="settings-item-inner settings-item-inner-wrappable">
            <div class="settings-item-left">
                <div class="settings-item-label">Size</div>
                <div class="settings-item-description">Control the size of the window, in pixels.</div>
            </div>
            <div class="settings-item-right">
                <div class="settings-item-group">
                    <div class="settings-item-group-item">
                        <div class="settings-item-group-item-label">Width</div>
                        <input type="number" class="short-width short-height" min="0" step="1" data-setting="popupWindow.width">
                    </div>
                    <div class="settings-item-group-item">
                        <div class="settings-item-group-item-label">Height</div>
                        <input type="number" class="short-width short-height" min="0" step="1" data-setting="popupWindow.height">
                    </div>
                </div>
            </div>
        </div></div>
        <div class="settings-item"><div class="settings-item-inner settings-item-inner-wrappable">
            <div class="settings-item-left">
                <div class="settings-item-label">Left position</div>
                <div class="settings-item-description">Control the left position of the window, in pixels.</div>
            </div>
            <div class="settings-item-right">
                <div class="settings-item-group">
                    <div class="settings-item-group-item" id="popup-window-left-container" hidden>
                        <div class="settings-item-group-item-label">x</div>
                        <input type="number" class="short-width short-height" step="1" data-setting="popupWindow.left">
                    </div>
                    <div class="settings-item-group-item">
                        <div class="settings-item-group-item-label">Mode</div>
                        <select class="short-width short-height" data-setting="popupWindow.useLeft"
                            data-transform='[
                                {
                                    "step": "pre",
                                    "type": "toBoolean"
                                },
                                {
                                    "type": "setVisibility",
                                    "selector": "#popup-window-left-container",
                                    "condition": {"op": "===", "value": true}
                                },
                                {
                                    "step": "post",
                                    "type": "toString"
                                }
                            ]'
                        >
                            <option value="false">Auto</option>
                            <option value="true">Manual</option>
                        </select>
                    </div>
                </div>
            </div>
        </div></div>
        <div class="settings-item"><div class="settings-item-inner settings-item-inner-wrappable">
            <div class="settings-item-left">
                <div class="settings-item-label">Top position</div>
                <div class="settings-item-description">Control the top position of the window, in pixels.</div>
            </div>
            <div class="settings-item-right">
                <div class="settings-item-group">
                    <div class="settings-item-group-item" id="popup-window-top-container" hidden>
                        <div class="settings-item-group-item-label">y</div>
                        <input type="number" class="short-width short-height" step="1" data-setting="popupWindow.top">
                    </div>
                    <div class="settings-item-group-item">
                        <div class="settings-item-group-item-label">Mode</div>
                        <select class="short-width short-height" data-setting="popupWindow.useTop"
                            data-transform='[
                                {
                                    "step": "pre",
                                    "type": "toBoolean"
                                },
                                {
                                    "type": "setVisibility",
                                    "selector": "#popup-window-top-container",
                                    "condition": {"op": "===", "value": true}
                                },
                                {
                                    "step": "post",
                                    "type": "toString"
                                }
                            ]'
                        >
                            <option value="false">Auto</option>
                            <option value="true">Manual</option>
                        </select>
                    </div>
                </div>
            </div>
        </div></div>
        <div class="settings-item"><div class="settings-item-inner settings-item-inner-wrappable">
            <div class="settings-item-left">
                <div class="settings-item-label">Window style</div>
                <div class="settings-item-description">Change the appearance of the window.</div>
            </div>
            <div class="settings-item-right">
                <div class="settings-item-group">
                    <div class="settings-item-group-item">
                        <div class="settings-item-group-item-label">Type</div>
                        <select class="short-width short-height" data-setting="popupWindow.windowType">
                            <option value="normal">Normal</option>
                            <option value="popup">Popup</option>
                        </select>
                    </div>
                    <div class="settings-item-group-item">
                        <div class="settings-item-group-item-label">State</div>
                        <select class="short-width short-height" data-setting="popupWindow.windowState">
                            <option value="normal">Normal</option>
                            <option value="maximized">Maximized</option>
                            <option value="fullscreen">Fullscreen</option>
                        </select>
                    </div>
                </div>
            </div>
        </div></div>
    </div>

    <!-- Audio -->
    <div class="heading-container">
        <div class="heading-container-icon"><span class="icon" data-icon="speaker"></span></div>
        <div class="heading-container-left"><h2 id="audio"><a href="#!audio">Audio</a></h2></div>
    </div>
    <div class="settings-group">
        <div class="settings-item"><div class="settings-item-inner">
            <div class="settings-item-left">
                <div class="settings-item-label">Enable audio playback for terms</div>
                <div class="settings-item-description">Show a clickable speaker icon next to search results.</div>
            </div>
            <div class="settings-item-right">
                <label class="toggle"><input type="checkbox" data-setting="audio.enabled"><span class="toggle-body"><span class="toggle-track"></span><span class="toggle-knob"></span></span></label>
            </div>
        </div></div>
        <div class="settings-item"><div class="settings-item-inner">
            <div class="settings-item-left">
                <div class="settings-item-label">Auto-play search result audio</div>
                <div class="settings-item-description">The audio for the first result will be played automatically.</div>
            </div>
            <div class="settings-item-right">
                <label class="toggle"><input type="checkbox" data-setting="audio.autoPlay"><span class="toggle-body"><span class="toggle-track"></span><span class="toggle-knob"></span></span></label>
            </div>
        </div></div>
        <div class="settings-item"><div class="settings-item-inner settings-item-inner-wrappable">
            <div class="settings-item-left">
                <div class="settings-item-label">Audio volume</div>
                <div class="settings-item-description">Adjust the volume audio is played at, in percent.</div>
            </div>
            <div class="settings-item-right">
                <input type="number" data-setting="audio.volume" min="0" max="100">
            </div>
        </div></div>
        <div class="settings-item settings-item-button" data-modal-action="show,audio-sources"><div class="settings-item-inner">
            <div class="settings-item-left">
                <div class="settings-item-label">Configure audio playback sources&hellip;</div>
            </div>
            <div class="settings-item-right open-panel-button-container">
                <button class="icon-button"><span class="icon-button-inner"><span class="icon" data-icon="material-right-arrow"></span></span></button>
            </div>
        </div></div>
    </div>

    <!-- Text Parsing -->
    <div>
        <div class="heading-container">
            <div class="heading-container-icon"><span class="icon" data-icon="text-parsing"></span></div>
            <div class="heading-container-left"><h2 id="text-parsing"><a href="#!text-parsing">Text Parsing</a></h2></div>
            <div class="heading-container-right"><a tabindex="0" class="more-toggle more-only heading-link-light" data-parent-distance="3">Info&hellip;</a></div>
        </div>
        <div class="heading-description more" hidden>
            <p>
                Yomitan is able to scan the sentence surrounding a term and parse individual words
                of the query on the <a href="/search.html" target="_blank" rel="noopener">search page</a>.
                This information can also be added to Anki cards to provide additional context.
            </p>
            <p>
                <a tabindex="0" class="more-toggle" data-parent-distance="3">Less&hellip;</a>
            </p>
        </div>
    </div>
    <div class="settings-group">
        <div class="settings-item">
            <div class="settings-item-inner">
                <div class="settings-item-left">
                    <div class="settings-item-label">Parse sentences using Yomitan's internal parser</div>
                    <div class="settings-item-description">
                        Sentence words are parsed using Yomitan's dictionaries.
                        <a tabindex="0" class="more-toggle more-only" data-parent-distance="4">More&hellip;</a>
                    </div>
                </div>
                <div class="settings-item-right">
                    <label class="toggle"><input type="checkbox" data-setting="parsing.enableScanningParser"><span class="toggle-body"><span class="toggle-track"></span><span class="toggle-knob"></span></span></label>
                </div>
            </div>
            <div class="settings-item-children more" hidden>
                <p>
                    Yomitan's internal parser is a simple algorithm which can parse sentences using the installed dictionaries.
                    It works by repeatedly detecting the longest term at the start of the sentence and advancing until no text remains.
                    This provides decent results for the general case, but since grammatical structure is not taken into account,
                    it can sometimes yield incorrect segmentation.
                </p>
                <p class="margin-above">
                    <a tabindex="0" class="more-toggle" data-parent-distance="3">Less&hellip;</a>
                </p>
            </div>
        </div>
        <div class="settings-item advanced-only">
            <div class="settings-item-inner">
                <div class="settings-item-left">
                    <div class="settings-item-invalid-indicator"></div>
                    <div class="settings-item-label">
                        Parse sentences using <a href="https://en.wikipedia.org/wiki/MeCab" target="_blank" rel="noopener noreferrer">MeCab</a>
                    </div>
                    <div class="settings-item-description">
                        Sentence words are parsed using a third-party program.
                        <a tabindex="0" class="more-toggle more-only" data-parent-distance="4">More&hellip;</a>
                    </div>
                </div>
                <div class="settings-item-right">
                    <label class="toggle"><input type="checkbox" class="permissions-toggle" data-permissions-setting="parsing.enableMecabParser" data-required-permissions="nativeMessaging"><span class="toggle-body"><span class="toggle-track"></span><span class="toggle-knob"></span></span></label>
                </div>
            </div>
            <div class="settings-item-children more" hidden>
                <p>
                    MeCab is a third-party program which uses its own dictionaries and parsing algorithm to decompose sentences into individual words.
                    MeCab may provide more accurate parsing results than Yomitan's internal parser.
                </p>
                <p>
                    In order for Yomitan to use it, both MeCab and a native messaging component must be installed.
                    A setup guide can be found <a href="https://github.com/siikamiika/yomichan-mecab-installer/blob/master/README.md" target="_blank" rel="noopener noreferrer">here</a>.
                </p>
                <div class="margin-above flex-row-nowrap">
                    <button id="test-mecab-button">Test</button>
                    <div id="test-mecab-results" class="flex-margin-left" hidden></div>
                </div>
                <p class="margin-above">
                    <a tabindex="0" class="more-toggle" data-parent-distance="3">Less&hellip;</a>
                </p>
            </div>
        </div>
        <div class="settings-item"><div class="settings-item-inner">
            <div class="settings-item-left">
                <div class="settings-item-label">Show space between parsed words</div>
            </div>
            <div class="settings-item-right">
                <label class="toggle"><input type="checkbox" data-setting="parsing.termSpacing"><span class="toggle-body"><span class="toggle-track"></span><span class="toggle-knob"></span></span></label>
            </div>
        </div></div>
        <div class="settings-item"><div class="settings-item-inner settings-item-inner-wrappable">
            <div class="settings-item-left">
                <div class="settings-item-label">Reading mode</div>
                <div class="settings-item-description">Change what type of furigana is displayed for parsed text.</div>
            </div>
            <div class="settings-item-right">
                <select data-setting="parsing.readingMode" lang="ja">
                    <option value="none">None</option>
                    <option value="hiragana">ひらがな</option>
                    <option value="katakana">カタカナ</option>
                    <option value="romaji">Romaji</option>
                    <option value="dictionary-reading">Dictionary reading</option>
                </select>
            </div>
        </div></div>
        <div class="settings-item advanced-only"><div class="settings-item-inner settings-item-inner-wrappable">
            <div class="settings-item-left">
                <div class="settings-item-label">Sentence scanning extent</div>
                <div class="settings-item-description">Adjust how many characters are bidirectionally scanned to form a sentence.</div>
            </div>
            <div class="settings-item-right">
                <input type="number" data-setting="sentenceParsing.scanExtent" min="0" step="1">
            </div>
        </div></div>
        <div class="settings-item advanced-only"><div class="settings-item-inner settings-item-inner-wrappable">
            <div class="settings-item-left">
                <div class="settings-item-label">Sentence termination characters</div>
            </div>
            <div class="settings-item-right">
                <div class="horizontal-flex horizontal-flex-nowrap">
                    <button class="low-emphasis" data-modal-action="show,sentence-termination-characters" id="configure-sentence-termination-characters-button" hidden>Configure&hellip;</button>
                    <select data-setting="sentenceParsing.terminationCharacterMode"
                        data-transform='{
                            "type": "setVisibility",
                            "selector": "#configure-sentence-termination-characters-button",
                            "condition": {
                                "op": "||",
                                "value": [
                                    {"op": "===", "value": "custom"},
                                    {"op": "===", "value": "custom-no-newlines"}
                                ]
                            }
                        }'
                    >
                        <option value="custom">Custom</option>
                        <option value="custom-no-newlines">Custom, no newlines</option>
                        <option value="newlines">Newlines only</option>
                        <option value="none">None</option>
                    </select>
                </div>
            </div>
        </div></div>
    </div>

    <!-- Translation -->
    <div class="advanced-only">
        <div class="heading-container">
            <div class="heading-container-icon"><span class="icon" data-icon="translation"></span></div>
            <div class="heading-container-left"><h2 id="translation"><a href="#!translation">Translation</a></h2></div>
            <div class="heading-container-right"><a tabindex="0" class="more-toggle more-only heading-link-light" data-parent-distance="3">Info&hellip;</a></div>
        </div>
        <div class="heading-description more" hidden>
            <p>
                The following options are used during the translation process to create alternate versions of the input text to search for.
                This can be helpful when the input text doesn't exactly match the term or expression found in the database.
            </p>
            <p>
                The conversion options below are listed in the order that the conversions are applied to the input text.
                Most of the conversions have three possible values:
            </p>
            <ul>
                <li>
                    <strong>Disabled</strong> -
                    This conversion will never be applied to the input text.
                </li>
                <li>
                    <strong>Enabled</strong> -
                    This conversion will always be applied to the input text.
                </li>
                <li>
                    <strong>Use both variants</strong> -
                    The translator will check the database for two variations: the raw input text and the converted input text.
                    When multiple options use variants, the translator will search for combinations of the converted text.
                </li>
            </ul>
            <p>
                <a tabindex="0" class="more-toggle" data-parent-distance="3">Less&hellip;</a>
            </p>
        </div>
    </div>
    <div class="settings-group advanced-only">
        <div class="settings-item settings-item-button" data-modal-action="show,translation-text-replacement-patterns"><div class="settings-item-inner">
            <div class="settings-item-left">
                <div class="settings-item-label">Configure custom text replacement patterns&hellip;</div>
            </div>
            <div class="settings-item-right open-panel-button-container">
                <button class="icon-button"><span class="icon-button-inner"><span class="icon" data-icon="material-right-arrow"></span></span></button>
            </div>
        </div></div>
        <div class="settings-item"><div class="settings-item-inner settings-item-inner-wrappable">
            <div class="settings-item-left">
                <div class="settings-item-label">Convert half width characters to full width</div>
                <div class="settings-item-description" lang="ja">ﾖﾐﾀﾝ&#x3000;&rarr;&#x3000;ヨミタン</div>
            </div>
            <div class="settings-item-right">
                <select data-setting="translation.convertHalfWidthCharacters">
                    <option value="false">Disabled</option>
                    <option value="true">Enabled</option>
                    <option value="variant">Use both variants</option>
                </select>
            </div>
        </div></div>
        <div class="settings-item"><div class="settings-item-inner settings-item-inner-wrappable">
            <div class="settings-item-left">
                <div class="settings-item-label">Convert numeric characters to full width</div>
                <div class="settings-item-description" lang="ja">1234&#x3000;&rarr;&#x3000;１２３４</div>
            </div>
            <div class="settings-item-right">
                <select data-setting="translation.convertNumericCharacters">
                    <option value="false">Disabled</option>
                    <option value="true">Enabled</option>
                    <option value="variant">Use both variants</option>
                </select>
            </div>
        </div></div>
        <div class="settings-item"><div class="settings-item-inner settings-item-inner-wrappable">
            <div class="settings-item-left">
                <div class="settings-item-label">Convert alphabetic characters to hiragana</div>
                <div class="settings-item-description" lang="ja">yomitan&#x3000;&rarr;&#x3000;よみたん</div>
            </div>
            <div class="settings-item-right">
                <select data-setting="translation.convertAlphabeticCharacters">
                    <option value="false">Disabled</option>
                    <option value="true">Enabled</option>
                    <option value="variant">Use both variants</option>
                </select>
            </div>
        </div></div>
        <div class="settings-item"><div class="settings-item-inner settings-item-inner-wrappable">
            <div class="settings-item-left">
                <div class="settings-item-label">Convert hiragana to katakana</div>
                <div class="settings-item-description" lang="ja">よみたん&#x3000;&rarr;&#x3000;ヨミタン</div>
            </div>
            <div class="settings-item-right">
                <select data-setting="translation.convertHiraganaToKatakana">
                    <option value="false">Disabled</option>
                    <option value="true">Enabled</option>
                    <option value="variant">Use both variants</option>
                </select>
            </div>
        </div></div>
        <div class="settings-item"><div class="settings-item-inner settings-item-inner-wrappable">
            <div class="settings-item-left">
                <div class="settings-item-label">Convert katakana to hiragana</div>
                <div class="settings-item-description" lang="ja">ヨミタン&#x3000;&rarr;&#x3000;よみたん</div>
            </div>
            <div class="settings-item-right">
                <select data-setting="translation.convertKatakanaToHiragana">
                    <option value="false">Disabled</option>
                    <option value="true">Enabled</option>
                    <option value="variant">Use both variants</option>
                </select>
            </div>
        </div></div>
        <div class="settings-item"><div class="settings-item-inner settings-item-inner-wrappable">
            <div class="settings-item-left">
                <div class="settings-item-label">Collapse emphatic character sequences</div>
                <div class="settings-item-description" lang="ja">すっっごーーい&#x3000;&rarr;&#x3000;すっごーい / すごい</div>
            </div>
            <div class="settings-item-right">
                <select data-setting="translation.collapseEmphaticSequences">
                    <option value="false">Disabled</option>
                    <option value="true">Collapse into single character</option>
                    <option value="full">Remove all characters</option>
                </select>
            </div>
        </div></div>
    </div>

    <!-- Anki -->
    <div>
        <div class="heading-container">
            <div class="heading-container-icon"><span class="icon" data-icon="note-card"></span></div>
            <div class="heading-container-left"><h2 id="anki"><a href="#!anki">Anki</a></h2></div>
            <div class="heading-container-right"><a tabindex="0" class="more-toggle more-only heading-link-light" data-parent-distance="3">Info&hellip;</a></div>
        </div>
        <div class="heading-description more" hidden>
            <p>
                Yomitan supports automatic flashcard creation for <a href="https://apps.ankiweb.net/" target="_blank" rel="noopener noreferrer">Anki</a>,
                a free application designed to assist in remembering information.
                This feature requires installation of the <a href="https://foosoft.net/projects/anki-connect/" target="_blank" rel="noopener noreferrer">AnkiConnect</a> plugin.
            </p>
            <p>
                <a tabindex="0" class="more-toggle" data-parent-distance="3">Less&hellip;</a>
            </p>
        </div>
    </div>
    <div class="settings-group">
        <div class="settings-item">
            <div class="settings-item-inner">
                <div class="settings-item-left">
                    <div class="settings-item-label">Enable Anki integration</div>
                    <div class="settings-item-description">
                        <span>Connection status:</span>
                        <span id="anki-error-message">&hellip;</span> <a tabindex="0" id="anki-error-message-details-toggle" hidden>Details&hellip;</a>
                    </div>
                </div>
                <div class="settings-item-right">
                    <label class="toggle"><input type="checkbox" data-setting="anki.enable"><span class="toggle-body"><span class="toggle-track"></span><span class="toggle-knob"></span></span></label>
                </div>
            </div>
            <div class="settings-item-children" id="anki-error-message-details-container" hidden>
                <p>
                    <a tabindex="0" id="anki-error-log">Log error to console</a>
                </p>
                <p class="danger-text" id="anki-error-invalid-response-info" hidden>
                    Attempting to connect to Anki can sometimes return an error message which includes "Invalid response",
                    which may indicate that the value of the <em>AnkiConnect server address</em> option is incorrect.
                    Resetting it to the default value may fix issues that are occurring.
                </p>
                <div class="danger-text" id="anki-error-message-details"></div>
            </div>
            <div class="settings-item-children" data-show-for-os="mac">
                <p class="warning-text">
                    <strong>Notice for macOS users:</strong>
                    If Yomitan has issues connecting to AnkiConnect, it may be necessary to adjust adjust some system settings.
                    See <a href="https://foosoft.net/projects/anki-connect/#notes-for-mac-os-x-users" target="_blank" rel="noopener noreferrer">this link</a> for details.
                </p>
            </div>
        </div>
        <div class="settings-item">
            <div class="settings-item-inner settings-item-inner-wrappable">
                <div class="settings-item-left">
                    <div class="settings-item-label">AnkiConnect server address</div>
                    <div class="settings-item-description">
                        Change the URL of the AnkiConnect server.
                        <a tabindex="0" class="more-toggle more-only" data-parent-distance="4">More&hellip;</a>
                    </div>
                </div>
                <div class="settings-item-right">
                    <input type="text" placeholder="http://127.0.0.1:8765" spellcheck="false" autocomplete="off" data-setting="anki.server">
                </div>
            </div>
            <div class="settings-item-children more" hidden>
                <p>
                    The default address for a server on the same device is <a href="http://127.0.0.1:8765" target="_blank" rel="noopener noreferrer">http://127.0.0.1:8765</a>.
                    If Anki is running and AnkiConnect is installed, clicking this URL should open a page showing the current version of AnkiConnect.
                </p>
                <p>
                    <a tabindex="0" class="more-toggle" data-parent-distance="3">Less&hellip;</a>
                </p>
            </div>
        </div>
        <div class="settings-item"><div class="settings-item-inner settings-item-inner-wrappable">
            <div class="settings-item-left">
                <div class="settings-item-label">Card tags</div>
                <div class="settings-item-description">List of space or comma separated tags to add to the card.</div>
            </div>
            <div class="settings-item-right">
                <input type="text" spellcheck="false" autocomplete="off" data-setting="anki.tags"
                    data-transform='[
                        {"type": "splitTags", "step": "pre"},
                        {"type": "joinTags", "step": "post"}
                    ]'
                >
            </div>
        </div></div>
        <div class="settings-item advanced-only"><div class="settings-item-inner settings-item-inner-wrappable">
            <div class="settings-item-left">
                <div class="settings-item-label">API key</div>
                <div class="settings-item-description">Pass a secret value to AnkiConnect API calls.</div>
            </div>
            <div class="settings-item-right">
                <input type="password" placeholder="Disabled" spellcheck="false" autocomplete="off" data-setting="anki.apiKey" id="anki-api-key-input">
            </div>
        </div></div>
        <div class="settings-item advanced-only">
            <div class="settings-item-inner">
                <div class="settings-item-left">
                    <div class="settings-item-label">Check for card duplicates</div>
                    <div class="settings-item-description">When a card is detected as a duplicate, the add buttons will be disabled.</div>
                </div>
                <div class="settings-item-right">
                    <label class="toggle"><input type="checkbox" data-setting="anki.checkForDuplicates"
                        data-transform='{
                            "type": "setVisibility",
                            "selector": "#anki-card-duplicate-options",
                            "condition": {"op": "===", "value": true}
                        }'
                    ><span class="toggle-body"><span class="toggle-track"></span><span class="toggle-knob"></span></span></label>
                </div>
            </div>
            <div class="settings-item-children settings-item-children-group" id="anki-card-duplicate-options" hidden>
                <div class="settings-item">
                    <div class="settings-item-inner">
                        <div class="settings-item-left">
                            <div class="settings-item-label">
                                Check for duplicates across all models
                                <a tabindex="0" class="more-toggle more-only" data-parent-distance="4">(?)</a>
                            </div>
                        </div>
                        <div class="settings-item-right">
                            <label class="toggle"><input type="checkbox" data-setting="anki.duplicateScopeCheckAllModels"><span class="toggle-body"><span class="toggle-track"></span><span class="toggle-knob"></span></span></label>
                        </div>
                    </div>
                    <div class="settings-item-children more" hidden>
                        <p>
                            By default, duplicate checks are only performed for notes created with the same model.
                            Enabling this option will check for duplicates across <em>all</em> model types.
                        </p>
                        <p>
                            <a tabindex="0" class="more-toggle" data-parent-distance="3">Less&hellip;</a>
                        </p>
                    </div>
                </div>
                <div class="settings-item">
                    <div class="settings-item-inner settings-item-inner-wrappable">
                        <div class="settings-item-left">
                            <div class="settings-item-label">
                                Duplicate card scope
                                <a tabindex="0" class="more-toggle more-only" data-parent-distance="4">(?)</a>
                            </div>
                        </div>
                        <div class="settings-item-right">
                            <select data-setting="anki.duplicateScope">
                                <option value="collection">Collection</option>
                                <option value="deck">Deck</option>
                                <option value="deck-root">Deck root</option>
                            </select>
                        </div>
                    </div>
                    <div class="settings-item-children more" hidden>
                        <p>
                            A card is considered a duplicate if the value of the first field matches that of any other card.
                            By default, this check will include cards across all decks in a collection, but this constraint can be relaxed
                            by using either the <em>Deck</em> or <em>Deck root</em> option.
                        </p>
                        <p>
                            The <em>Deck</em> option will only check for duplicates in the target deck.
                            The <em>Deck root</em> option will additionally check for duplicates in all child decks of the root deck.
                            This allows adding cards that are unique for decks including a subdeck structure.
                            For decks which don't have any parent-child hierarchy, both options function the same.
                        </p>
                        <p>
                            <a tabindex="0" class="more-toggle" data-parent-distance="3">Less&hellip;</a>
                        </p>
                    </div>
                </div>
            </div>
        </div>
        <div class="settings-item advanced-only"><div class="settings-item-inner settings-item-inner-wrappable">
            <div class="settings-item-left">
                <div class="settings-item-label">Screenshot format</div>
                <div class="settings-item-description">Adjust the format and quality of screenshots created for cards.</div>
            </div>
            <div class="settings-item-right">
                <div class="settings-item-group">
                    <div class="settings-item-group-item" id="anki-screenshot-quality" hidden>
                        <div class="settings-item-group-item-label">Quality (%)</div>
                        <input type="number" class="short-width short-height" data-setting="anki.screenshot.quality" min="0" max="100" step="1">
                    </div>
                    <div class="settings-item-group-item">
                        <div class="settings-item-group-item-label">Format</div>
                        <select class="short-width short-height" data-setting="anki.screenshot.format"
                            data-transform='{
                                "type": "setVisibility",
                                "selector": "#anki-screenshot-quality",
                                "condition": {"op": "===", "value": "jpeg"}
                            }'
                        >
                            <option value="png">PNG</option>
                            <option value="jpeg">JPEG</option>
                        </select>
                    </div>
                </div>
            </div>
        </div></div>
        <div class="settings-item advanced-only">
            <div class="settings-item-inner settings-item-inner-wrappable">
                <div class="settings-item-left">
                    <div class="settings-item-label">Idle download timeout <span class="light">(in milliseconds)</span></div>
                    <div class="settings-item-description">
                        The maximum time before an idle download will be cancelled; 0 = no limit.
                        <a tabindex="0" class="more-toggle more-only" data-parent-distance="4">More&hellip;</a>
                    </div>
                </div>
                <div class="settings-item-right">
                    <input type="number" data-setting="anki.downloadTimeout" min="0">
                </div>
            </div>
            <div class="settings-item-children more" hidden>
                <p>
                    Audio files can be downloaded from remote servers when creating Anki cards,
                    and sometimes these downloads can stall due to server or internet connectivity issues.
                    When this setting has a non-zero value, if a download has stalled for longer than the time specified,
                    the download will be cancelled.
                </p>
                <p class="margin-above">
                    <a tabindex="0" class="more-toggle" data-parent-distance="3">Less&hellip;</a>
                </p>
            </div>
        </div>
        <div class="settings-item advanced-only"><div class="settings-item-inner">
            <div class="settings-item-left">
                <div class="settings-item-label">Suspend new cards</div>
                <div class="settings-item-description">New cards will be suspended when a note is added.</div>
            </div>
            <div class="settings-item-right">
                <label class="toggle"><input type="checkbox" data-setting="anki.suspendNewCards"><span class="toggle-body"><span class="toggle-track"></span><span class="toggle-knob"></span></span></label>
            </div>
        </div></div>
        <div class="settings-item advanced-only">
            <div class="settings-item-inner">
                <div class="settings-item-left">
                    <div class="settings-item-label">Note viewer window</div>
                    <div class="settings-item-description">
                        Clicking the <em>View added note</em> button shows this window.
                        <a tabindex="0" class="more-toggle more-only" data-parent-distance="4">More&hellip;</a>
                    </div>
                </div>
                <div class="settings-item-right">
                    <select data-setting="anki.noteGuiMode">
                        <option value="browse">Card browser</option>
                        <option value="edit">Note editor</option>
                    </select>
                </div>
            </div>
            <div class="settings-item-children more" hidden>
                <p>
                    AnkiConnect releases after around 2022-05-29 support a new note editor window
                    which can be shown when clicking the <em>View added note</em> button.
                    This can be tested using the buttons below.
                    If an error occurs, Anki and/or AnkiConnect may need to be updated.
                </p>
                <div class="test-anki-note-viewer-container">
                    <button class="test-anki-note-viewer-button" data-mode="browse">Test <em>Card browser</em></button>
                    <button class="test-anki-note-viewer-button" data-mode="edit">Test <em>Note editor</em></button>
                    <div class="test-anki-note-viewer-results" id="test-anki-note-viewer-results" hidden></div>
                </div>
                <p class="margin-above">
                    <a tabindex="0" class="more-toggle" data-parent-distance="3">Less&hellip;</a>
                </p>
            </div>
        </div>
        <div class="settings-item advanced-only">
            <div class="settings-item-inner">
                <div class="settings-item-left">
                    <div class="settings-item-label">
                        Show card tags
                        <a tabindex="0" class="more-toggle more-only" data-parent-distance="4">(?)</a>
                    </div>
                </div>
                <div class="settings-item-right">
                    <select data-setting="anki.displayTags">
                        <option value="never">Never</option>
                        <option value="always">Always</option>
                        <option value="non-standard">Non-standard</option>
                    </select>
                </div>
            </div>
            <div class="settings-item-children more" hidden>
                <p>
                    When coming across a word that is already in an Anki deck, a button will appear that shows
                    the tags the card has. If set to <em>Non-standard</em>, all tags that are included in the
                    <em>Card tags</em> option will be filtered out from the list. If no tags remain after filtering,
                    then the button will not be shown.
                </p>
                <p>
                    <a tabindex="0" class="more-toggle" data-parent-distance="3">Less&hellip;</a>
                </p>
            </div>
        </div>
        <div class="settings-item settings-item-button" data-modal-action="show,anki-cards"><div class="settings-item-inner">
            <div class="settings-item-left">
                <div class="settings-item-label">Configure Anki card format&hellip;</div>
            </div>
            <div class="settings-item-right open-panel-button-container">
                <button class="icon-button"><span class="icon-button-inner"><span class="icon" data-icon="material-right-arrow"></span></span></button>
            </div>
        </div></div>
        <div class="settings-item settings-item-button advanced-only" data-modal-action="show,anki-card-templates"><div class="settings-item-inner">
            <div class="settings-item-left">
                <div class="settings-item-label">Configure Anki card templates&hellip;</div>
            </div>
            <div class="settings-item-right open-panel-button-container">
                <button class="icon-button"><span class="icon-button-inner"><span class="icon" data-icon="material-right-arrow"></span></span></button>
            </div>
        </div></div>
    </div>

    <!-- Clipboard -->
    <div>
        <div class="heading-container">
            <div class="heading-container-icon"><span class="icon" data-icon="clipboard"></span></div>
            <div class="heading-container-left"><h2 id="clipboard"><a href="#!clipboard">Clipboard</a></h2></div>
            <div class="heading-container-right"><a tabindex="0" class="more-toggle more-only heading-link-light" data-parent-distance="3">Info&hellip;</a></div>
        </div>
        <div class="heading-description more" hidden>
            <p>
                Yomitan can watch the system copy clipboard for Japanese text and automatically search the
                text on the search page.
                This can be useful for using Yomitan to scan text from external applications.
            </p>
            <p>
                This feature requires Yomitan to have clipboard reading permissions, and when this option is enabled,
                the clipboard will be frequently checked for new text.
            </p>
            <p>
                <a tabindex="0" class="more-toggle" data-parent-distance="3">Less&hellip;</a>
            </p>
        </div>
    </div>
    <div class="settings-group">
        <div class="settings-item"><div class="settings-item-inner">
            <div class="settings-item-left">
                <div class="settings-item-invalid-indicator"></div>
                <div class="settings-item-label">Enable background clipboard text monitoring</div>
                <div class="settings-item-description">Open the search page in a new window when the clipboard contains Japanese text.</div>
            </div>
            <div class="settings-item-right">
                <label class="toggle"><input type="checkbox" class="permissions-toggle" data-permissions-setting="clipboard.enableBackgroundMonitor" data-required-permissions="clipboardRead"><span class="toggle-body"><span class="toggle-track"></span><span class="toggle-knob"></span></span></label>
            </div>
        </div></div>
        <div class="settings-item"><div class="settings-item-inner">
            <div class="settings-item-left">
                <div class="settings-item-invalid-indicator"></div>
                <div class="settings-item-label">Enable search page clipboard text monitoring</div>
                <div class="settings-item-description">The query on the search page will be automatically updated with text in the clipboard.</div>
            </div>
            <div class="settings-item-right">
                <label class="toggle"><input type="checkbox" class="permissions-toggle" data-permissions-setting="clipboard.enableSearchPageMonitor" data-required-permissions="clipboardRead"><span class="toggle-body"><span class="toggle-track"></span><span class="toggle-knob"></span></span></label>
            </div>
        </div></div>
        <div class="settings-item"><div class="settings-item-inner settings-item-inner-wrappable">
            <div class="settings-item-left">
                <div class="settings-item-label">Maximum clipboard text search length</div>
                <div class="settings-item-description">Limit the number of characters used when searching clipboard text.</div>
            </div>
            <div class="settings-item-right">
                <input type="number" min="0" step="1" data-setting="clipboard.maximumSearchLength">
            </div>
        </div></div>
        <div class="settings-item"><div class="settings-item-inner settings-item-inner-wrappable">
            <div class="settings-item-left">
                <div class="settings-item-label">Clipboard text search mode</div>
                <div class="settings-item-description">Change how the search page reacts to new text in the clipboard.</div>
            </div>
            <div class="settings-item-right">
                <select data-setting="clipboard.autoSearchContent"
                    data-transform='[
                        {
                            "step": "pre",
                            "type": "toBoolean"
                        },
                        {
                            "step": "post",
                            "type": "toString"
                        }
                    ]'
                >
                    <option value="true">Search for definitions</option>
                    <option value="false">Update query only</option>
                </select>
            </div>
        </div></div>
    </div>

    <!-- Shortcuts -->
    <div class="heading-container">
        <div class="heading-container-icon"><span class="icon" data-icon="keyboard"></span></div>
        <div class="heading-container-left"><h2 id="shortcuts"><a href="#!shortcuts">Shortcuts</a></h2></div>
    </div>
    <div class="settings-group">
        <div class="settings-item"><div class="settings-item-inner">
            <div class="settings-item-left">
                <div class="settings-item-label">
                    <p>
                        Yomitan has two categories of keyboard shortcuts:
                    </p>
                    <ul>
                        <li>
                            <strong>Standard</strong> keyboard shortcuts are controlled by the extension, and can be added, removed,
                            and configured to work on webpages that Yomitan functions on.
                        </li>
                        <li>
                            <strong>Native</strong> keyboard shortcuts are controlled by the web browser, and function globally
                            within the web browser<span data-show-for-browser="chrome edge"> or system-wide</span>.
                        </li>
                    </ul>
                </div>
            </div>
        </div></div>
        <div class="settings-item settings-item-button" data-modal-action="show,keyboard-shortcuts"><div class="settings-item-inner">
            <div class="settings-item-left">
                <div class="settings-item-label">Configure standard keyboard shortcuts&hellip;</div>
            </div>
            <div class="settings-item-right open-panel-button-container">
                <button class="icon-button"><span class="icon-button-inner"><span class="icon" data-icon="material-right-arrow"></span></span></button>
            </div>
        </div></div>
        <div class="settings-item settings-item-button" data-modal-action="show,extension-keyboard-shortcuts"><div class="settings-item-inner">
            <div class="settings-item-left">
                <div class="settings-item-label">Configure native keyboard shortcuts&hellip;</div>
            </div>
            <div class="settings-item-right open-panel-button-container">
                <button class="icon-button"><span class="icon-button-inner"><span class="icon" data-icon="material-right-arrow"></span></span></button>
            </div>
        </div></div>
    </div>

    <!-- Backup -->
    <div class="heading-container">
        <div class="heading-container-icon"><span class="icon" data-icon="backup"></span></div>
        <div class="heading-container-left"><h2 id="backup"><a href="#!backup">Backup</a></h2></div>
    </div>
    <div class="settings-group">
        <div class="settings-item"><div class="settings-item-inner">
            <div class="settings-item-left">
                <div class="settings-item-label">
                    Yomitan can import and export settings files which can be used to restore settings, share settings across devices, and to help to debug problems.
                    These files will only contain settings and will not contain dictionaries.
                    Dictionaries must be imported separately.
                </div>
            </div>
        </div></div>
        <div class="settings-item"><div class="settings-item-inner">
            <div class="settings-item-right settings-item-button-group-container">
                <div class="settings-item-button-group">
                    <div class="settings-item-button-group-item">
                        <button class="low-emphasis" id="settings-import-button">Import Settings</button>
                        <div hidden><input type="file" id="settings-import-file" accept=".json,application/json"></div>
                    </div>
                    <div class="settings-item-button-group-item">
                        <button class="low-emphasis" id="settings-export-button">Export Settings</button>
                    </div>
                    <div class="settings-item-button-group-item">
                        <button class="low-emphasis danger" id="settings-reset-button">Reset Settings</button>
                    </div>
                </div>
            </div>
        </div></div>
    </div>

    <!-- Accessibility -->
    <div class="heading-container">
        <div class="heading-container-icon"><span class="icon" data-icon="accessibility"></span></div>
        <div class="heading-container-left"><h2 id="accessibility"><a href="#!accessibility">Accessibility</a></h2></div>
    </div>
    <div class="settings-group">
        <div class="settings-item">
            <div class="settings-item-inner">
                <div class="settings-item-left">
                    <div class="settings-item-label">
                        Enable Google Docs compatibility mode
                        <a tabindex="0" class="more-toggle more-only danger-text" data-parent-distance="4">(?)</a>
                    </div>
                </div>
                <div class="settings-item-right">
                    <label class="toggle"><input type="checkbox" data-setting="accessibility.forceGoogleDocsHtmlRendering"><span class="toggle-body"><span class="toggle-track"></span><span class="toggle-knob"></span></span></label>
                </div>
            </div>
            <div class="settings-item-children more" hidden>
                <p>
                    Google Docs now uses
                    <a href="https://developer.mozilla.org/en-US/docs/Web/HTML/Element/canvas" target="_blank" rel="noopener noreferrer">canvas-based</a>
                    rendering to display content<sup><a href="https://workspaceupdates.googleblog.com/2021/05/Google-Docs-Canvas-Based-Rendering-Update.html" target="_blank" rel="noopener noreferrer">[2]</a></sup>
                    which prevents Yomitan from being able to scan text using the standard methods.
                    Enabling this option will force Google Docs webpages to expose some additional text
                    information which should allow Yomitan to still work.
                </p>
                <p class="danger-text">
                    Google has changed this compatibility implementation several times, and the changes do not seem to be announced or documented.
                    Therefore, it is possible that this feature could stop working at any time the future without warning.
                </p>
                <p>
                    <a tabindex="0" class="more-toggle" data-parent-distance="3">Less&hellip;</a>
                </p>
            </div>
        </div>
    </div>

    <!-- Security -->
    <div class="heading-container advanced-only">
        <div class="heading-container-icon"><span class="icon" data-icon="lock"></span></div>
        <div class="heading-container-left"><h2 id="security"><a href="#!security">Security</a></h2></div>
    </div>
    <div class="settings-group advanced-only">
        <div class="settings-item">
            <div class="settings-item-inner">
                <div class="settings-item-left">
                    <div class="settings-item-label">
                        Use a secure container around popups
                        <a tabindex="0" class="more-toggle more-only" data-parent-distance="4">(?)</a>
                    </div>
                </div>
                <div class="settings-item-right">
                    <label class="toggle"><input type="checkbox" data-setting="general.usePopupShadowDom"><span class="toggle-body"><span class="toggle-track"></span><span class="toggle-knob"></span></span></label>
                </div>
            </div>
            <div class="settings-item-children more" hidden>
                <p>
                    On <a href="https://caniuse.com/shadowdomv1" target="_blank" rel="noopener noreferrer">supported browsers</a>,
                    a popup's <code>iframe</code> element will be embeded inside of a container with a closed <a href="https://developer.mozilla.org/en-US/docs/Web/Web_Components/Using_shadow_DOM" target="_blank" rel="noopener noreferrer">shadow DOM</a>.
                    This container prevents scripts running on the underlying web page from being able to discover the <code>iframe</code>,
                    which helps avoid situations where the web page might try to modify or use the Yomitan popup for an unintended purpose.
                </p>
                <p>
                    <a tabindex="0" class="more-toggle" data-parent-distance="3">Less&hellip;</a>
                </p>
            </div>
        </div>
        <div class="settings-item">
            <div class="settings-item-inner">
                <div class="settings-item-left">
                    <div class="settings-item-label">
                        Use secure popup frame URL
                        <a tabindex="0" class="more-toggle more-only" data-parent-distance="4">(?)</a>
                    </div>
                </div>
                <div class="settings-item-right">
                    <label class="toggle"><input type="checkbox" data-setting="general.useSecurePopupFrameUrl"><span class="toggle-body"><span class="toggle-track"></span><span class="toggle-knob"></span></span></label>
                </div>
            </div>
            <div class="settings-item-children more" hidden>
                <p>
                    When this option is enabled, the URL of the <code>iframe</code> element will be assigned by
                    directly changing the location of the <code>iframe</code>'s internal document, rather than using
                    the <code>iframe</code>'s <a href="https://developer.mozilla.org/en-US/docs/Web/HTML/Element/iframe#attr-src" target="_blank" rel="noopener noreferrer"><code>src</code></a>
                    attribute. This results in the extension URL not being exposed to the underling web page, and thus making it harder
                    to detect the presence of Yomitan.
                </p>
                <p>
                    <a tabindex="0" class="more-toggle" data-parent-distance="3">Less&hellip;</a>
                </p>
            </div>
        </div>
    </div>

    <div class="footer-padding"></div>

</div>
<div class="content-right">
    <div class="preview-sidebar"><div class="preview-sidebar-inner">
        <div class="preview-frame-container">
            <iframe class="preview-frame" id="popup-preview-frame"></iframe>
        </div>
    </div></div>
</div>
</div></div>


<!-- Auxiliary content -->
<div class="content-dimmer"></div>

<div class="fab-container">
    <div class="fab-container-left"></div>
    <div class="fab-container-center"></div>
    <div class="fab-container-right">
        <div class="fab-container-right-inner1"><div class="fab-container-right-inner2">
            <div class="fab-container-item fab-container-item-popup-preview">
                <button class="fab-button icon-button" data-action="toggle-preview-sidebar"><span class="icon-button-inner"><span class="fab-button-background"></span><span class="icon" data-icon="popup"></span></span></button>
            </div>
            <div class="fab-container-item">
                <button class="fab-button icon-button" data-action="toggle-sidebar"><span class="icon-button-inner"><span class="fab-button-background"></span><span class="icon" data-icon="hamburger-menu"></span></span></button>
            </div>
        </div></div>
    </div>
</div>

<div class="status-footer-container" hidden><div class="status-footer-container2">
    <div class="status-footer">
        <div class="status-footer-header"><div class="status-footer-header-label">Tasks in progress:</div><a tabindex="0" class="status-footer-header-close">Close</a></div>
        <div class="status-footer-item dictionary-delete-progress" hidden>
            <div class="progress-labels"><div class="progress-info"></div><div class="progress-status"></div></div>
            <div class="progress-bar-track"><div class="progress-bar danger"></div></div>
        </div>
        <div class="status-footer-item dictionary-import-progress" hidden>
            <div class="progress-labels"><div class="progress-info"></div><div class="progress-status"></div></div>
            <div class="progress-bar-track"><div class="progress-bar"></div></div>
        </div>
    </div>
</div></div>

<div id="popup-menus"></div>


<!-- Profile modals -->
<div id="profiles-modal" class="modal" tabindex="-1" role="dialog" hidden><div class="modal-content">
    <div class="modal-header">
        <div class="modal-title">Profiles</div>
        <div class="modal-header-button-container">
            <div class="modal-header-button-group">
                <button class="icon-button modal-header-button" data-modal-action="expand"><span class="icon-button-inner"><span class="icon" data-icon="expand"></span></span></button>
                <button class="icon-button modal-header-button" data-modal-action="collapse"><span class="icon-button-inner"><span class="icon" data-icon="collapse"></span></span></button>
            </div>
        </div>
    </div>
    <div class="modal-body">
        <div class="profile-entry-header">
            <div class="profile-entry-cell"></div>
            <div class="profile-entry-cell"><span class="profile-entry-header-text">Default</span></div>
            <div class="profile-entry-cell"><span class="profile-entry-header-text">Name</span></div>
            <div class="profile-entry-cell"><span class="profile-entry-header-text">Conditions</span></div>
            <div class="profile-entry-cell"></div>
        </div>
        <div class="profile-entry-list generic-list" id="profile-entry-list"></div>
        <div class="profile-add-button-container">
            <button class="low-emphasis" id="profile-add-button">Add</button>
        </div>
    </div>
    <div class="modal-footer">
        <button data-modal-action="hide">Close</button>
    </div>
</div></div>

<div id="profile-conditions-modal" class="modal" tabindex="-1" role="dialog" hidden><div class="modal-content">
    <div class="modal-header">
        <div class="modal-title">Profile Conditions</div>
        <div class="modal-header-button-container">
            <div class="modal-header-button-group">
                <button class="icon-button modal-header-button" data-modal-action="expand"><span class="icon-button-inner"><span class="icon" data-icon="expand"></span></span></button>
                <button class="icon-button modal-header-button" data-modal-action="collapse"><span class="icon-button-inner"><span class="icon" data-icon="collapse"></span></span></button>
            </div>
        </div>
    </div>
    <div class="modal-body">
        <div class="settings-item">
            <div class="settings-item-inner">
                <div class="settings-item-left">
                    <div class="settings-item-label">
                        Conditions for profile <em id="profile-conditions-profile-name"></em>:
                    </div>
                </div>
                <div class="settings-item-right">
                    <a tabindex="0" class="more-toggle more-only" data-parent-distance="3">Info&hellip;</a>
                </div>
            </div>
            <div class="settings-item-children more" hidden>
                <p>
                    Profile usage conditions are used to automatically select certain profiles based on context.
                    For example, different profiles can be used depending on the nested level of the popup, or based on the website's URL.
                </p>
                <p>
                    Conditions are organized into groups corresponding to the order in which they are checked.
                    If all of the conditions in any group of a profile are met, then that profile will be used for that context.
                </p>
                <p>
                    If no conditions are specified, the profile will only be used if it is selected as the default profile.
                </p>
                <p>
                    <a tabindex="0" class="more-toggle" data-parent-distance="3">Hide&hellip;</a>
                </p>
            </div>
        </div>
        <div class="profile-condition-groups" id="profile-condition-groups"></div>
        <div class="profile-condition-group-list-info">
            <div class="profile-condition-groups-empty-info"><em>No conditions set up.</em></div>
            <div class="profile-condition-group-list-info-space"></div>
            <button class="low-emphasis" id="profile-add-condition-group">Add Group</button>
        </div>
    </div>
    <div class="modal-footer">
        <button data-modal-action="hide">Close</button>
    </div>
</div></div>

<div id="profile-copy-modal" class="modal" tabindex="-1" role="dialog" hidden><div class="modal-content modal-content-small">
    <div class="modal-header">
        <div class="modal-title">Copy Profile</div>
        <div class="modal-header-button-container">
            <div class="modal-header-button-group">
                <button class="icon-button modal-header-button" data-modal-action="expand"><span class="icon-button-inner"><span class="icon" data-icon="expand"></span></span></button>
                <button class="icon-button modal-header-button" data-modal-action="collapse"><span class="icon-button-inner"><span class="icon" data-icon="collapse"></span></span></button>
            </div>
        </div>
    </div>
    <div class="modal-body">
        <p>Select which profile to copy options from:</p>
        <select class="form-control" id="profile-copy-source-select"></select>
    </div>
    <div class="modal-footer">
        <button class="low-emphasis" data-modal-action="hide">Cancel</button>
        <button id="profile-copy-confirm-button">Copy Profile</button>
    </div>
</div></div>

<div id="profile-remove-modal" class="modal" tabindex="-1" role="dialog" hidden><div class="modal-content modal-content-small">
    <div class="modal-header"><div class="modal-title">Confirm Profile Deletion</div></div>
    <div class="modal-body">
        <p>
            Are you sure you want to delete the profile <em id="profile-remove-name"></em>?
        </p>
    </div>
    <div class="modal-footer">
        <button class="low-emphasis" data-modal-action="hide">Cancel</button>
        <button class="danger" id="profile-remove-confirm-button">Remove Profile</button>
    </div>
</div></div>


<!-- Profile templates -->
<template id="profile-entry-template"><div class="profile-entry generic-list-entry">
    <div class="profile-entry-cell generic-list-index-prefix"></div>
    <div class="profile-entry-cell"><label class="radio"><input type="radio" class="profile-entry-is-default-radio" name="profile-entry-default-radio"><span class="radio-body"><span class="radio-border"></span><span class="radio-dot"></span></span></label></div>
    <div class="profile-entry-cell"><input class="profile-entry-name-input" type="text" autocomplete="off" placeholder="Profile name"></div>
    <div class="profile-entry-cell"><a tabindex="0" class="profile-entry-condition-count-link"><span class="profile-entry-condition-count">0</span></a></div>
    <div class="profile-entry-cell input-height-icon-button-container"><button class="icon-button profile-entry-menu-button" data-menu="profile-menu" data-menu-position="below left"><span class="icon-button-inner"><span class="icon" data-icon="kebab-menu"></span></span></button></div>
</div></template>

<template id="profile-condition-group-template"><div class="profile-condition-group">
    <div class="profile-condition-list"></div>
    <div class="profile-condition-list-info">
        <div class="profile-condition-group-separator-label">or</div>
        <div class="profile-condition-list-info-space"></div>
        <button class="profile-condition-add-button low-emphasis">Add</button>
    </div>
</div></template>

<template id="profile-condition-template"><div class="profile-condition">
    <div class="profile-condition-prefix"></div>
    <div class="profile-condition-inner">
        <select class="profile-condition-type"><optgroup label="Type"></optgroup></select>
        <select class="profile-condition-operator"><optgroup label="Operator"></optgroup></select>
        <div class="profile-condition-input-container">
            <input type="text" class="profile-condition-input" autocomplete="off" spellcheck="false">
            <div class="input-height-icon-button-container mouse-button-container" hidden>
                <button class="icon-button profile-condition-mouse-button mouse-button"><span class="icon-button-inner"><span class="icon" data-icon="mouse"></span></span></button>
            </div>
        </div>
    </div>
    <div class="profile-condition-menu-button-container input-height-icon-button-container">
        <button class="icon-button profile-condition-menu-button" data-menu="profile-condition-menu" data-menu-position="below left"><span class="icon-button-inner"><span class="icon" data-icon="kebab-menu"></span></span></button>
    </div>
</div></template>

<template id="profile-menu-template"><div class="popup-menu-container" tabindex="-1" role="dialog"><div class="popup-menu"><div class="popup-menu-body">
    <button class="popup-menu-item" data-menu-action="moveUp">Move up</button>
    <button class="popup-menu-item" data-menu-action="moveDown">Move down</button>
    <button class="popup-menu-item" data-menu-action="copyFrom">Copy from&hellip;</button>
    <button class="popup-menu-item" data-menu-action="editConditions">Edit conditions&hellip;</button>
    <button class="popup-menu-item" data-menu-action="duplicate">Duplicate</button>
    <button class="popup-menu-item" data-menu-action="delete">Delete</button>
</div></div></div></template>

<template id="profile-condition-menu-template"><div class="popup-menu-container" tabindex="-1" role="dialog"><div class="popup-menu"><div class="popup-menu-body">
    <button class="popup-menu-item" data-menu-action="resetValue">Reset value</button>
    <button class="popup-menu-item" data-menu-action="delete">Delete</button>
    <button class="popup-menu-item" data-menu-action="deleteGroup">Delete group</button>
</div></div></div></template>


<!-- Dictionary modals -->
<div id="dictionaries-modal" class="modal" tabindex="-1" role="dialog" hidden><div class="modal-content">
    <div class="modal-header">
        <div class="modal-title">Dictionaries</div>
        <div class="modal-header-button-container">
            <div class="modal-header-button-group">
                <button class="icon-button modal-header-button" data-modal-action="expand"><span class="icon-button-inner"><span class="icon" data-icon="expand"></span></span></button>
                <button class="icon-button modal-header-button" data-modal-action="collapse"><span class="icon-button-inner"><span class="icon" data-icon="collapse"></span></span></button>
            </div>
        </div>
    </div>
    <div class="modal-body">
        <div class="settings-item">
            <div class="settings-item-inner">
                <div class="settings-item-left">
                    <div class="settings-item-label">
                        Enable support for prefix wildcard searches
                        <a tabindex="0" class="more-toggle more-only" data-parent-distance="4">(?)</a>
                    </div>
                </div>
                <div class="settings-item-right">
                    <label class="toggle"><input type="checkbox" data-setting="global.database.prefixWildcardsSupported" data-scope="global"><span class="toggle-body"><span class="toggle-track"></span><span class="toggle-knob"></span></span></label>
                </div>
            </div>
            <div class="settings-item-children more" hidden>
                <p>
                    In order for dictionaries to support searches using prefix wildcards on the search page,
                    some additional data must be stored in the database.
                    Enabling this option will include this extra data for any new dictionaries that are imported.
                </p>
                <p class="warning-text">
                    This option will not change any dictionaries that are already imported;
                    they must be re-imported for the option to take effect.
                </p>
                <p>
                    <a tabindex="0" class="more-toggle" data-parent-distance="3">Hide&hellip;</a>
                </p>
            </div>
        </div>

        <div class="warning-text margin-above no-dictionaries-installed-warning" hidden>
            No dictionaries have been installed yet.
            Visit the <a href="https://github.com/themoeway/yomitan#dictionaries" target="_blank" rel="noopener noreferrer">Yomitan homepage</a>
            for a list free dictionaries or click the <em>Import</em> button below to select a dictionary file to import.
        </div>
        <div id="dictionary-error" class="danger-text margin-above" hidden></div>
        <div id="dictionary-list" class="dictionary-list generic-list" data-count="0">
            <div class="dictionary-item-top"></div>
            <label class="dictionary-item-top toggle dictionary-item-enabled-toggle-container"><input type="checkbox" id="all-dictionaries-enabled"><span class="toggle-body"><span class="toggle-track"></span><span class="toggle-knob"></span></span></label>
            <div class="dictionary-item-top dictionary-item-title-container">All</div>
            <div class="dictionary-item-top">Priority</div>
            <div class="dictionary-item-top dictionary-item-button-height"></div>
        </div>

        <div hidden><input type="file" id="dictionary-import-file-input" accept=".zip,application/zip" multiple></div>
    </div>
    <div class="modal-body-addon dictionary-delete-progress" hidden>
        <div class="progress-labels"><div class="progress-info"></div><div class="progress-status"></div></div>
        <div class="progress-bar-track"><div class="progress-bar danger"></div></div>
    </div>
    <div class="modal-body-addon dictionary-import-progress" hidden>
        <div class="progress-labels"><div class="progress-info"></div><div class="progress-status"></div></div>
        <div class="progress-bar-track"><div class="progress-bar"></div></div>
    </div>
    <div class="modal-footer">
        <button class="low-emphasis danger dictionary-database-mutating-input" id="dictionary-delete-all-button">Delete All</button>
        <button class="low-emphasis dictionary-database-mutating-input" id="dictionary-check-integrity">Check Integrity</button>
        <button class="low-emphasis dictionary-database-mutating-input" id="dictionary-import-file-button">Import</button>
        <button data-modal-action="hide">Close</button>
    </div>
</div></div>

<div id="dictionary-confirm-delete-modal" class="modal" tabindex="-1" role="dialog" hidden><div class="modal-content modal-content-small">
    <div class="modal-header"><div class="modal-title">Confirm Dictionary Deletion</div></div>
    <div class="modal-body">
        <p>Are you sure you want to delete the dictionary:</p>
        <p><strong id="dictionary-confirm-delete-name"></strong>?</p>
        <p class="danger-text">This action cannot be undone.</p>
    </div>
    <div class="modal-footer">
        <button class="low-emphasis" data-modal-action="hide">Cancel</button>
        <button class="danger" data-modal-action="hide" id="dictionary-confirm-delete-button">Delete</button>
    </div>
</div></div>

<div id="dictionary-confirm-delete-all-modal" class="modal" tabindex="-1" role="dialog" hidden><div class="modal-content modal-content-small">
    <div class="modal-header"><div class="modal-title">Confirm Dictionary Deletion</div></div>
    <div class="modal-body">
        <p>Are you sure you want to delete <strong>all dictionaries</strong>?</p>
        <p class="danger-text">This action cannot be undone.</p>
    </div>
    <div class="modal-footer">
        <button class="low-emphasis" data-modal-action="hide">Cancel</button>
        <button class="danger" data-modal-action="hide" id="dictionary-confirm-delete-all-button">Delete</button>
    </div>
</div></div>

<div id="secondary-search-dictionaries-modal" class="modal" tabindex="-1" role="dialog" hidden><div class="modal-content">
    <div class="modal-header">
        <div class="modal-title">Secondary Search Dictionaries</div>
        <div class="modal-header-button-container">
            <div class="modal-header-button-group">
                <button class="icon-button modal-header-button" data-modal-action="expand"><span class="icon-button-inner"><span class="icon" data-icon="expand"></span></span></button>
                <button class="icon-button modal-header-button" data-modal-action="collapse"><span class="icon-button-inner"><span class="icon" data-icon="collapse"></span></span></button>
            </div>
        </div>
    </div>
    <div class="modal-body">
        <p>
            These dictionaries will be used to search for definitions of the related terms when the grouping mode is
            <em>Group related terms</em>.
        </p>
        <div id="secondary-search-dictionary-list" class="secondary-search-dictionary-list"></div>
    </div>
    <div class="modal-footer">
        <button data-modal-action="hide">Close</button>
    </div>
</div></div>

<div id="collapsible-dictionaries-modal" class="modal" tabindex="-1" role="dialog" hidden><div class="modal-content">
    <div class="modal-header">
        <div class="modal-title">Collapsible Dictionaries</div>
        <div class="modal-header-button-container">
            <div class="modal-header-button-group">
                <button class="icon-button modal-header-button" data-modal-action="expand"><span class="icon-button-inner"><span class="icon" data-icon="expand"></span></span></button>
                <button class="icon-button modal-header-button" data-modal-action="collapse"><span class="icon-button-inner"><span class="icon" data-icon="collapse"></span></span></button>
            </div>
        </div>
    </div>
    <div class="modal-body-addon">
        <p>
            Dictionary definitions can be collapsed if they exceed a certain line count,
            which may be useful for dictionaries with long definitions.
            The appearance can be customized using custom CSS.
            <a tabindex="0" data-modal-action="show,collapsible-dictionaries-info">More&hellip;</a>
        </p>
    </div>
    <div class="modal-body">
        <div id="collapsible-dictionary-list" class="collapsible-dictionary-list"></div>
    </div>
    <div class="modal-footer">
        <button data-modal-action="hide">Close</button>
    </div>
</div></div>

<div id="collapsible-dictionaries-info-modal" class="modal" tabindex="-1" role="dialog" hidden><div class="modal-content">
    <div class="modal-header">
        <div class="modal-title">Collapsible Dictionary Info</div>
        <div class="modal-header-button-container">
            <div class="modal-header-button-group">
                <button class="icon-button modal-header-button" data-modal-action="expand"><span class="icon-button-inner"><span class="icon" data-icon="expand"></span></span></button>
                <button class="icon-button modal-header-button" data-modal-action="collapse"><span class="icon-button-inner"><span class="icon" data-icon="collapse"></span></span></button>
            </div>
        </div>
    </div>
    <div class="modal-body">
        <p>
            Dictionary definitions can be collapsed if they exceed a certain line count,
            which may be useful for dictionaries with long definitions.
            There are five different modes:
        </p>
        <ul>
            <li>
                <strong>Not collapsible</strong> -
                Definitions will not be collapsed.
            </li>
            <li>
                <strong>Collapsed</strong> -
                Definitions will show a collapse button if their size exceeds the max height,
                and they will be collapsed by default.
            </li>
            <li>
                <strong>Expanded</strong> -
                Definitions will show a collapse button if their size exceeds the max height,
                and they will be expanded by default.
            </li>
            <li>
                <strong>Force collapsed</strong> -
                Definitions will always show a collapse button,
                and they will be collapsed by default.
            </li>
            <li>
                <strong>Force expanded</strong> -
                Definitions will always show a collapse button,
                and they will be expanded by default.
            </li>
        </ul>
        <p>
            By default, the number of lines shown for a definition is 3.
            This can be configured by adjusting the <a tabindex="0" data-modal-action="show,custom-css">custom CSS</a>;
            the value can be a unitless integer or decimal number.
        </p>
        <div class="code margin-above">/* Globally set the line count */
:root {
    --collapsible-definition-line-count: 2;
}

/* Set the line count for a specific dictionary */
.definition-item[data-dictionary='JMdict'] {
    --collapsible-definition-line-count: 2;
}

/* Spoiler-like functionality, use with <em>Force collapsed</em> mode */
.definition-item[data-dictionary='JMdict'] .definition-item-inner.collapsible.collapsed {
    color: #000000;
    background-color: #000000;
}
</div>
    </div>
    <div class="modal-footer">
        <button data-modal-action="hide">Close</button>
    </div>
</div></div>

<div id="dictionary-details-modal" class="modal" tabindex="-1" role="dialog" hidden><div class="modal-content">
    <div class="modal-header">
        <div class="modal-title"><strong class="dictionary-title"></strong> <span class="light dictionary-version"></span></div>
    </div>
    <div class="modal-body">
        <div class="settings-item dictionary-outdated-notification" hidden><div class="settings-item-children danger-text">
            This dictionary is outdated and may not support new extension features.
            Re-import the dictionary to enable support for the latest features.
        </div></div>
        <div class="settings-item">
            <div class="settings-item-inner">
                <div class="settings-item-left">
                    <div class="settings-item-label">
                        Prefix wildcard searches supported
                        <a tabindex="0" class="more-toggle more-only" data-parent-distance="4">(?)</a>
                    </div>
                </div>
                <div class="settings-item-right">
                    <label class="toggle"><input type="checkbox" class="dictionary-prefix-wildcard-searches-supported" disabled><span class="toggle-body"><span class="toggle-track"></span><span class="toggle-knob"></span></span></label>
                </div>
            </div>
            <div class="settings-item-children more" hidden>
                <p class="warning-text">
                    Changing this value requires the dictionary to be re-imported.
                </p>
                <p><a tabindex="0" class="more-toggle" data-parent-distance="3">Hide&hellip;</a></p>
            </div>
        </div>
        <div class="settings-item"><div class="settings-item-children">
            <div class="dictionary-details-table"></div>
            <div class="dictionary-counts"></div>
        </div></div>
    </div>
    <div class="modal-footer">
        <button data-modal-action="hide">Close</button>
    </div>
</div></div>

<div id="dictionary-extra-data-modal" class="modal" tabindex="-1" role="dialog" hidden><div class="modal-content">
    <div class="modal-header">
        <div class="modal-title">
            <strong class="dictionary-title">Unassociated Data</strong> <span class="light dictionary-total-count"></span>
        </div>
    </div>
    <div class="modal-body">
        <p class="warning-text">
            The database contains extra data which is not associated with any installed dictionary.
            Purging the database can fix this issue.
        </p>
        <div class="dictionary-counts"></div>
    </div>
    <div class="modal-footer">
        <button data-modal-action="hide">Close</button>
    </div>
</div></div>

<div id="dictionary-move-location-modal" class="modal" tabindex="-1" role="dialog" hidden><div class="modal-content modal-content-small">
    <div class="modal-header"><div class="modal-title">Move Dictionary Options</div></div>
    <div class="modal-body">
        <p>Input the location the dictionary <strong class="dictionary-title"></strong> should be moved to:</p>
        <div class="margin-above">
            <input type="number" id="dictionary-move-location" min="1" step="1">
        </div>
    </div>
    <div class="modal-footer">
        <button class="low-emphasis" data-modal-action="hide">Cancel</button>
        <button data-modal-action="hide" id="dictionary-move-button">Move</button>
    </div>
</div></div>


<!-- Dictionary templates -->
<template id="dictionary-template">
    <div class="dictionary-list-index generic-list-index-prefix"></div>
    <label class="toggle dictionary-item-enabled-toggle-container"><input type="checkbox" class="dictionary-enabled"><span class="toggle-body"><span class="toggle-track"></span><span class="toggle-knob"></span></span></label>
    <div class="dictionary-item-title-container">
        <span>
            <strong class="dictionary-title"></strong> <span class="light dictionary-version"></span>
        </span>
        <button class="dictionary-outdated-button" hidden>
            <div class="badge warning-badge"><span class="icon" data-icon="exclamation-point-short"></span></div>
        </button>
        <button class="dictionary-integrity-button" hidden>
            <div class="badge info-badge badge-small-icon"><span class="icon" data-icon="checkmark"></span></div>
        </button>
    </div>
    <input type="number" step="1" class="short-height dictionary-priority">
    <button class="icon-button dictionary-menu-button" data-menu="dictionary-menu" data-menu-position="below left"><span class="icon-button-inner"><span class="icon" data-icon="kebab-menu"></span></span></button>
</template>

<template id="dictionary-details-entry-template"><div class="dictionary-details-entry">
    <span class="dictionary-details-entry-label"></span>
    <span class="dictionary-details-entry-info"></span>
</div></template>

<template id="dictionary-extra-template">
    <div class="dictionary-item-bottom"></div>
    <div class="dictionary-item-bottom"></div>
    <div class="dictionary-item-bottom dictionary-item-title-container">
        <span>
            <strong class="dictionary-title">Unassociated Data</strong> <span class="light dictionary-total-count"></span>
        </span>
        <button class="dictionary-integrity-button">
            <div class="badge warning-badge"><span class="icon" data-icon="exclamation-point-short"></span></div>
        </button>
    </div>
    <div class="dictionary-item-bottom"></div>
    <div class="dictionary-item-bottom dictionary-item-button-height"></div>
</template>

<template id="dictionary-menu-template"><div class="popup-menu-container" tabindex="-1" role="dialog"><div class="popup-menu"><div class="popup-menu-body">
    <button class="popup-menu-item" data-menu-action="showDetails">Details&hellip;</button>
    <button class="popup-menu-item" data-menu-action="moveUp">Move up</button>
    <button class="popup-menu-item" data-menu-action="moveDown">Move down</button>
    <button class="popup-menu-item" data-menu-action="moveTo">Move to&hellip;</button>
    <button class="popup-menu-item" data-menu-action="delete">Delete</button>
</div></div></div></template>

<template id="secondary-search-dictionary-template"><div class="secondary-search-dictionary-item horizontal-flex">
    <label class="toggle"><input type="checkbox" class="dictionary-allow-secondary-searches"><span class="toggle-body"><span class="toggle-track"></span><span class="toggle-knob"></span></span></label>
    <span class="horizontal-flex-fill"><strong class="dictionary-title"></strong> <span class="light dictionary-version"></span></span>
</div></template>

<template id="collapsible-dictionary-item-template"><div class="collapsible-dictionary-item">
    <div class="collapsible-dictionary-cell">
        <span class="dictionary-info-label"><strong class="dictionary-title"></strong> <span class="light dictionary-version"></span></span>
    </div>
    <div class="collapsible-dictionary-cell">
        <select class="definitions-collapsible medium-width">
            <option value="not-collapsible">Not collapsible</option>
            <option value="collapsed">Collapsed</option>
            <option value="expanded">Expanded</option>
            <option value="force-collapsed">Force collapsed</option>
            <option value="force-expanded">Force expanded</option>
        </select>
    </div>
</div></template>


<!-- Custom CSS modal -->
<div id="custom-css-modal" class="modal modal-left" tabindex="-1" role="dialog" hidden><div class="modal-content-container1">
    <div class="modal-content-container2 modal-content-dimmer"><div class="modal-content">
        <div class="modal-header">
            <div class="modal-title">Custom CSS</div>
            <div class="modal-header-button-container">
                <div class="modal-header-button-group">
                    <button class="icon-button modal-header-button" data-modal-action="expand"><span class="icon-button-inner"><span class="icon" data-icon="expand"></span></span></button>
                    <button class="icon-button modal-header-button" data-modal-action="collapse"><span class="icon-button-inner"><span class="icon" data-icon="collapse"></span></span></button>
                </div>
            </div>
        </div>
        <div class="modal-body custom-popup-css-container">
            <div class="custom-popup-css-header">Popup CSS</div>
            <textarea class="no-wrap" autocomplete="off" spellcheck="false" id="custom-popup-css" data-setting="general.customPopupCss" data-tab-action="indent,4"></textarea>
            <div class="custom-popup-css-header margin-above">Popup outer CSS</div>
            <textarea class="no-wrap" autocomplete="off" spellcheck="false" id="custom-popup-outer-css" data-setting="general.customPopupOuterCss" data-tab-action="indent,4"></textarea>
        </div>
        <div class="modal-footer">
            <button data-modal-action="hide">Close</button>
        </div>
    </div></div>
    <div class="modal-content-container1-fade"></div>
</div></div>


<!-- Audio sources modal -->
<div id="audio-sources-modal" class="modal" tabindex="-1" role="dialog" hidden><div class="modal-content">
    <div class="modal-header">
        <div class="modal-title">Audio Sources</div>
        <div class="modal-header-button-container">
            <div class="modal-header-button-group">
                <button class="icon-button modal-header-button" data-modal-action="expand"><span class="icon-button-inner"><span class="icon" data-icon="expand"></span></span></button>
                <button class="icon-button modal-header-button" data-modal-action="collapse"><span class="icon-button-inner"><span class="icon" data-icon="collapse"></span></span></button>
            </div>
        </div>
    </div>
    <div class="modal-body">
        <div class="settings-item">
            <div class="settings-item-inner">
                <div class="settings-item-left">
                    <div class="settings-item-label">
                        When searching for audio, the sources are checked in order until the first
                        valid source is found. This allows for selecting a fallback source if the
                        first choice is not available.
                    </div>
                </div>
            </div>
            <div class="settings-item-children">
                <div id="audio-source-list" class="generic-list"></div>
                <div id="audio-source-list-empty">
                    No audio sources enabled
                </div>
            </div>
        </div>
    </div>
    <div class="modal-footer">
        <button id="audio-source-add" class="low-emphasis">Add</button>
        <button data-modal-action="hide">Close</button>
    </div>
</div></div>

<div id="audio-source-help-custom-modal" class="modal" tabindex="-1" role="dialog" hidden><div class="modal-content modal-content-small">
    <div class="modal-header">
        <div class="modal-title">Audio Source - Custom URL</div>
    </div>
    <div class="modal-body">
        <p>
            A custom URL can be used to play audio from any URL.
            The replacement tags <code data-select-on-click="">{term}</code> and <code data-select-on-click="">{reading}</code>
            can be used to specify which term and reading is being looked up.<br>
        </p>
        <p>
            Example:<br>
            <a tabindex="0" data-select-on-click="">http://localhost/audio.mp3?term={term}&amp;reading={reading}</a>
        </p>
    </div>
    <div class="modal-footer">
        <button data-modal-action="hide">Close</button>
    </div>
</div></div>

<div id="audio-source-help-custom-json-modal" class="modal" tabindex="-1" role="dialog" hidden><div class="modal-content modal-content-small">
    <div class="modal-header">
        <div class="modal-title">Audio Source - Custom URL (JSON)</div>
    </div>
    <div class="modal-body">
        <p>
            A custom URL to a JSON file which lists one or more audio URLs for a given term.
            The format of the JSON file is described in <a href="/data/schemas/custom-audio-list-schema.json" target="_blank" rel="noopener noreferrer">this schema file</a>.
        </p>
        <p>
            Example:<br>
            <a tabindex="0" data-select-on-click="">http://localhost/audio.json?term={term}&amp;reading={reading}</a>
        </p>
    </div>
    <div class="modal-footer">
        <button data-modal-action="hide">Close</button>
    </div>
</div></div>

<div id="audio-source-help-text-to-speech-modal" class="modal" tabindex="-1" role="dialog" hidden><div class="modal-content modal-content-small">
    <div class="modal-header">
        <div class="modal-title">Audio Source - Text-to-speech</div>
    </div>
    <div class="modal-body">
        <p>
            A synthesized voice will speak the given text, using either the term text or the reading.
        </p>
        <div class="horizontal-flex margin-above">
            <input type="text" value="よみちゃん" id="text-to-speech-voice-test-text" autocomplete="off" lang="ja">
            <button id="text-to-speech-voice-test">Test</button>
        </div>
    </div>
    <div class="modal-footer">
        <button data-modal-action="hide">Close</button>
    </div>
</div></div>


<!-- Audio templates -->
<template id="audio-source-template"><div class="audio-source">
    <div class="audio-source-index generic-list-index-prefix"></div>
    <div class="audio-source-inner">
        <select class="audio-source-type-select">
            <option value="jpod101">JapanesePod101</option>
            <option value="jpod101-alternate">JapanesePod101 (Alternate)</option>
            <option value="jisho">Jisho.org</option>
            <option value="text-to-speech">Text-to-speech</option>
            <option value="text-to-speech-reading">Text-to-speech (Kana reading)</option>
            <option value="custom">Custom URL</option>
            <option value="custom-json">Custom URL (JSON)</option>
        </select>
        <div class="audio-source-parameter-container" data-field="url" hidden>
            <span class="audio-source-parameter-label">URL:</span>
            <input type="text" class="audio-source-parameter">
        </div>
        <div class="audio-source-parameter-container" data-field="voice" hidden>
            <span class="audio-source-parameter-label">Voice:</span>
            <select class="audio-source-parameter"></select>
        </div>
    </div>
    <button class="icon-button audio-source-menu-button" data-menu="audio-source-menu" data-menu-position="below left"><span class="icon-button-inner"><span class="icon" data-icon="kebab-menu"></span></span></button>
</div></template>

<template id="audio-source-menu-template"><div class="popup-menu-container" tabindex="-1" role="dialog"><div class="popup-menu"><div class="popup-menu-body">
    <button class="popup-menu-item" data-menu-action="help">Help</button>
    <button class="popup-menu-item" data-menu-action="remove">Remove</button>
</div></div></div></template>


<!-- Scanning inputs modal -->
<div id="scanning-inputs-modal" class="modal" tabindex="-1" role="dialog" hidden><div class="modal-content">
    <div class="modal-header">
        <div class="modal-title">Scanning Inputs</div>
        <div class="modal-header-button-container">
            <div class="modal-header-button-group">
                <button class="icon-button modal-header-button" data-modal-action="expand"><span class="icon-button-inner"><span class="icon" data-icon="expand"></span></span></button>
                <button class="icon-button modal-header-button" data-modal-action="collapse"><span class="icon-button-inner"><span class="icon" data-icon="collapse"></span></span></button>
            </div>
        </div>
    </div>
    <div class="modal-body">
        <div>
            <p>
                Scanning inputs are used to define when text scanning should occur.
                <a tabindex="0" class="more-toggle more-only" data-parent-distance="2">More&hellip;</a>
            </p>
            <div class="margin-above more" hidden>
                <p>
                    Text scanning is performed when a pointer is moved and certain inputs are either pressed or not pressed.
                    The <em>Required inputs</em> field is used to define which inputs <em>must</em> be pressed, and
                    the <em>Excluded inputs</em> field is used to define which inputs <em>must not</em> be pressed.
                    If the <em>Required inputs</em> field is empty, text will be scanned whenever the pointer is moved.
                </p>
                <p>
                    The <em>Input types</em> group is used to define which types of pointer input that the
                    keyboard and button inputs are applied to.
                    Supported pointer types include the mouse cursor, touchscreen touches, and pen devices.
                    When using the <em>Pen</em> option, the defined inputs will correspond to buttons on the pen device.
                </p>
                <p>
                    Some additional scanning and search options can be configured by clicking the menu button and selecting
                    <em>Show advanced options</em>.
                </p>
                <ul>
                    <li>To assign keyboard keys, select the input field and press modifier keys on the keyboard.</li>
                    <li>To assign mouse or pen buttons, click on the button with the mouse icon using the desired button.</li>
                    <li>
                        To clear inputs, select the input field and press the <em>Escape</em> button,
                        or use the <em>Clear inputs</em> menu option.
                    </li>
                </ul>
                <p><a tabindex="0" class="more-toggle" data-parent-distance="3">Less&hellip;</a></p>
            </div>
        </div>
        <div class="scan-input-list generic-list margin-above" id="scan-input-list"></div>
        <div class="warning-text margin-above generic-list-empty-indicator">
            No scanning inputs have been defined yet.
            Click the <em>Add</em> button to add a new input.
        </div>
    </div>
    <div class="modal-footer">
        <button class="low-emphasis" id="scan-input-add">Add</button>
        <button data-modal-action="hide">Close</button>
    </div>
</div></div>


<!-- Scanning inputs templates -->
<template id="scan-input-template"><div class="scan-input" data-show-advanced="false">
    <div class="scan-input-grid">
        <div class="scan-input-index-cell generic-list-index-prefix"></div>
        <div class="scan-input-menu-button-cell">
            <div class="input-height-icon-button-container">
                <button class="icon-button scanning-input-menu-button" data-menu="scanning-inputs-menu" data-menu-position="below left"><span class="icon-button-inner"><span class="icon" data-icon="kebab-menu"></span></span></button>
            </div>
        </div>

        <div class="scan-input-prefix-cell" data-property="include"><span>Required inputs:</span></div>
        <div class="scan-input-content-cell input-group" data-property="include">
            <input type="text" class="scan-input-field" autocomplete="off" spellcheck="false" placeholder="No inputs" data-property="include">
            <button class="input-suffix input-suffix-icon-button light-icon mouse-button" data-property="include"><span class="icon" data-icon="mouse"></span></button>
        </div>

        <div class="scan-input-prefix-cell" data-property="exclude"><span>Excluded inputs:</span></div>
        <div class="scan-input-content-cell input-group" data-property="exclude">
            <input type="text" class="scan-input-field" autocomplete="off" spellcheck="false" placeholder="No inputs" data-property="exclude">
            <button class="input-suffix input-suffix-icon-button light-icon mouse-button" data-property="exclude"><span class="icon" data-icon="mouse"></span></button>
        </div>

        <div class="scan-input-prefix-cell scan-input-options-cell" data-property="types"><span>Input types:</span></div>
        <div class="scan-input-content-cell scan-input-options-cell" data-property="types">
            <label class="scan-input-checkbox-item">
                <label class="checkbox"><input type="checkbox" class="scan-input-settings-checkbox" data-property="types.mouse"><span class="checkbox-body"><span class="checkbox-fill"></span><span class="checkbox-border"></span><span class="checkbox-check"></span></span></label>
                <span>Mouse</span>
            </label>
            <label class="scan-input-checkbox-item">
                <label class="checkbox"><input type="checkbox" class="scan-input-settings-checkbox" data-property="types.touch"><span class="checkbox-body"><span class="checkbox-fill"></span><span class="checkbox-border"></span><span class="checkbox-check"></span></span></label>
                <span>Touch</span>
            </label>
            <label class="scan-input-checkbox-item">
                <label class="checkbox"><input type="checkbox" class="scan-input-settings-checkbox" data-property="types.pen"><span class="checkbox-body"><span class="checkbox-fill"></span><span class="checkbox-border"></span><span class="checkbox-check"></span></span></label>
                <span>Pen</span>
            </label>
        </div>

        <div class="scan-input-prefix-cell scan-input-options-cell scan-input-advanced-only" data-property="search-options"><span>Search types:</span></div>
        <div class="scan-input-content-cell scan-input-options-cell scan-input-advanced-only" data-property="search-options">
            <label class="scan-input-checkbox-item">
                <label class="checkbox"><input type="checkbox" class="scan-input-settings-checkbox" data-property="options.searchTerms"><span class="checkbox-body"><span class="checkbox-fill"></span><span class="checkbox-border"></span><span class="checkbox-check"></span></span></label>
                <span>Search for terms</span>
            </label>
            <label class="scan-input-checkbox-item">
                <label class="checkbox"><input type="checkbox" class="scan-input-settings-checkbox" data-property="options.searchKanji"><span class="checkbox-body"><span class="checkbox-fill"></span><span class="checkbox-border"></span><span class="checkbox-check"></span></span></label>
                <span>Search for kanji</span>
            </label>
        </div>

        <div class="scan-input-prefix-cell scan-input-options-cell scan-input-advanced-only" data-property="touch-options"><span>Touch options:</span></div>
        <div class="scan-input-content-cell scan-input-options-cell scan-input-advanced-only" data-property="touch-options">
            <label class="scan-input-checkbox-item">
                <label class="checkbox"><input type="checkbox" class="scan-input-settings-checkbox" data-property="options.scanOnTouchPress"><span class="checkbox-body"><span class="checkbox-fill"></span><span class="checkbox-border"></span><span class="checkbox-check"></span></span></label>
                <span>Scan on touch press</span>
            </label>
            <label class="scan-input-checkbox-item">
                <label class="checkbox"><input type="checkbox" class="scan-input-settings-checkbox" data-property="options.scanOnTouchRelease"><span class="checkbox-body"><span class="checkbox-fill"></span><span class="checkbox-border"></span><span class="checkbox-check"></span></span></label>
                <span>Scan on touch release</span>
            </label>
            <label class="scan-input-checkbox-item">
                <label class="checkbox"><input type="checkbox" class="scan-input-settings-checkbox" data-property="options.scanOnTouchMove"><span class="checkbox-body"><span class="checkbox-fill"></span><span class="checkbox-border"></span><span class="checkbox-check"></span></span></label>
                <span>Scan on touch move</span>
            </label>
            <label class="scan-input-checkbox-item">
                <label class="checkbox"><input type="checkbox" class="scan-input-settings-checkbox" data-property="options.preventTouchScrolling"><span class="checkbox-body"><span class="checkbox-fill"></span><span class="checkbox-border"></span><span class="checkbox-check"></span></span></label>
                <span>Prevent touch scrolling</span>
            </label>
        </div>

        <div class="scan-input-prefix-cell scan-input-options-cell scan-input-advanced-only" data-property="pen-options"><span>Pen options:</span></div>
        <div class="scan-input-content-cell scan-input-options-cell scan-input-advanced-only" data-property="pen-options">
            <label class="scan-input-checkbox-item">
                <label class="checkbox"><input type="checkbox" class="scan-input-settings-checkbox" data-property="options.scanOnPenPress"><span class="checkbox-body"><span class="checkbox-fill"></span><span class="checkbox-border"></span><span class="checkbox-check"></span></span></label>
                <span>Scan on pen press</span>
            </label>
            <label class="scan-input-checkbox-item">
                <label class="checkbox"><input type="checkbox" class="scan-input-settings-checkbox" data-property="options.scanOnPenRelease"><span class="checkbox-body"><span class="checkbox-fill"></span><span class="checkbox-border"></span><span class="checkbox-check"></span></span></label>
                <span>Scan on pen release</span>
            </label>
            <label class="scan-input-checkbox-item">
                <label class="checkbox"><input type="checkbox" class="scan-input-settings-checkbox" data-property="options.scanOnPenMove"><span class="checkbox-body"><span class="checkbox-fill"></span><span class="checkbox-border"></span><span class="checkbox-check"></span></span></label>
                <span>Scan on pen move (while touched)</span>
            </label>
            <label class="scan-input-checkbox-item">
                <label class="checkbox"><input type="checkbox" class="scan-input-settings-checkbox" data-property="options.scanOnPenHover"><span class="checkbox-body"><span class="checkbox-fill"></span><span class="checkbox-border"></span><span class="checkbox-check"></span></span></label>
                <span>Scan on pen hover (before touched)</span>
            </label>
            <label class="scan-input-checkbox-item">
                <label class="checkbox"><input type="checkbox" class="scan-input-settings-checkbox" data-property="options.scanOnPenReleaseHover"><span class="checkbox-body"><span class="checkbox-fill"></span><span class="checkbox-border"></span><span class="checkbox-check"></span></span></label>
                <span>Scan on pen hover (after touched)</span>
            </label>
            <label class="scan-input-checkbox-item">
                <label class="checkbox"><input type="checkbox" class="scan-input-settings-checkbox" data-property="options.preventPenScrolling"><span class="checkbox-body"><span class="checkbox-fill"></span><span class="checkbox-border"></span><span class="checkbox-check"></span></span></label>
                <span>Prevent pen scrolling</span>
            </label>
        </div>
    </div>
</div></template>

<template id="scanning-inputs-menu-template"><div class="popup-menu-container" tabindex="-1" role="dialog"><div class="popup-menu"><div class="popup-menu-body">
    <button class="popup-menu-item" data-menu-action="showAdvanced">Show advanced options</button>
    <button class="popup-menu-item" data-menu-action="hideAdvanced">Hide advanced options</button>
    <button class="popup-menu-item" data-menu-action="clearInputs">Clear inputs</button>
    <button class="popup-menu-item" data-menu-action="remove">Remove</button>
</div></div></div></template>


<!-- Input action prevention modal -->
<div id="input-action-prevention-modal" class="modal" tabindex="-1" role="dialog" hidden><div class="modal-content modal-content-small">
    <div class="modal-header"><div class="modal-title">Input Action Prevention</div></div>
    <div class="modal-body">
        <div>
            Prevent middle mouse button actions on:
            <a tabindex="0" class="more-toggle more-only" data-parent-distance="2">(?)</a>
        </div>
        <div class="more" hidden>
            <p>
                This option is used to disable the default action of the middle mouse button in different contexts.
                This can be useful for preventing the scroll action that the middle mouse button is typically mapped to,
                which is otherwise difficult to disable inside extension pages via other means.
            </p>
            <p>
                <a tabindex="0" class="more-toggle" data-parent-distance="3">Less&hellip;</a>
            </p>
        </div>
        <div class="input-prevention-option-list">
            <label class="input-prevention-option-list-item">
                <label class="checkbox"><input type="checkbox" data-setting="scanning.preventMiddleMouse.onWebPages"><span class="checkbox-body"><span class="checkbox-fill"></span><span class="checkbox-border"></span><span class="checkbox-check"></span></span></label>
                <span>Webpages</span>
            </label>
            <label class="input-prevention-option-list-item">
                <label class="checkbox"><input type="checkbox" data-setting="scanning.preventMiddleMouse.onPopupPages"><span class="checkbox-body"><span class="checkbox-fill"></span><span class="checkbox-border"></span><span class="checkbox-check"></span></span></label>
                <span>Popups</span>
            </label>
            <label class="input-prevention-option-list-item">
                <label class="checkbox"><input type="checkbox" data-setting="scanning.preventMiddleMouse.onSearchPages"><span class="checkbox-body"><span class="checkbox-fill"></span><span class="checkbox-border"></span><span class="checkbox-check"></span></span></label>
                <span>Search page</span>
            </label>
            <label class="input-prevention-option-list-item">
                <label class="checkbox"><input type="checkbox" data-setting="scanning.preventMiddleMouse.onSearchQuery"><span class="checkbox-body"><span class="checkbox-fill"></span><span class="checkbox-border"></span><span class="checkbox-check"></span></span></label>
                <span>Search query</span>
            </label>
        </div>
    </div>
    <div class="modal-footer">
        <button data-modal-action="hide">Close</button>
    </div>
</div></div>


<!-- Anki cards modal -->
<div id="anki-cards-modal" class="modal" tabindex="-1" role="dialog" hidden><div class="modal-content">
    <div class="modal-header">
        <div class="modal-title">Anki Cards</div>
        <div class="modal-header-button-container">
            <div class="modal-header-button-group">
                <button class="icon-button modal-header-button" data-modal-action="expand"><span class="icon-button-inner"><span class="icon" data-icon="expand"></span></span></button>
                <button class="icon-button modal-header-button" data-modal-action="collapse"><span class="icon-button-inner"><span class="icon" data-icon="collapse"></span></span></button>
            </div>
        </div>
    </div>
    <div>
        <div class="tabs-container">
            <div class="tabs">
                <label class="tab">
                    <input type="radio" name="anki-card-primary-type" data-value="terms" data-anki-card-menu="anki-card-terms-field-menu" checked>
                    <div class="tab-inner"><span class="tab-label">Terms</span></div>
                </label>
                <label class="tab">
                    <input type="radio" name="anki-card-primary-type" data-value="kanji" data-anki-card-menu="anki-card-kanji-field-menu">
                    <div class="tab-inner"><span class="tab-label">Kanji</span></div>
                </label>
            </div>
            <div class="tabs-right" hidden>
                <button class="icon-button" data-menu-position="below left" id="anki-card-primary-type-menu-button"><span class="icon-button-inner"><span class="icon" data-icon="kebab-menu"></span></span></button>
            </div>
        </div>
        <div class="modal-separator-line"></div>
    </div>
    <div class="modal-body anki-card" id="anki-card-primary" data-anki-card-type="terms" data-anki-card-menu="anki-card-terms-field-menu">
        <div class="settings-item"><div class="settings-item-inner">
            <div class="settings-item-left">
                <div class="settings-item-label">Deck</div>
            </div>
            <div class="settings-item-right">
                <select class="anki-card-deck"></select>
            </div>
        </div></div>
        <div class="settings-item"><div class="settings-item-inner">
            <div class="settings-item-left">
                <div class="settings-item-label">Model</div>
            </div>
            <div class="settings-item-right">
                <select class="anki-card-model"></select>
            </div>
        </div></div>
        <div class="anki-card-fields">
            <div class="anki-card-field-name-header" data-persistent="true">Field</div>
            <div class="anki-card-field-input-header" data-persistent="true">Value</div>
        </div>
    </div>
    <div class="modal-footer">
        <button class="low-emphasis" data-modal-action="show,anki-cards-info">Help</button>
        <button data-modal-action="hide">Close</button>
    </div>
</div></div>

<div id="anki-cards-info-modal" class="modal" tabindex="-1" role="dialog" hidden><div class="modal-content modal-content-full">
    <div class="modal-header">
        <div class="modal-title">Anki Card Information</div>
        <div class="modal-header-button-container">
            <div class="modal-header-button-group">
                <button class="icon-button modal-header-button" data-modal-action="expand"><span class="icon-button-inner"><span class="icon" data-icon="expand"></span></span></button>
                <button class="icon-button modal-header-button" data-modal-action="collapse"><span class="icon-button-inner"><span class="icon" data-icon="collapse"></span></span></button>
            </div>
        </div>
    </div>
    <div class="modal-body">
        <p>
            Anki card fields can be populated with information about a term or kanji character by using field markers.
            When a card is being generated, field markers are replaced with information about the term or kanji by using the installed dictionaries.
            Several preset markers are available, which are described below.
            Markers can be customized by adjusting the <a tabindex="0" data-modal-action="show,anki-card-templates">Anki card templates</a>.
        </p>
        <p>
            Anki requires the first field in a model to be unique for a card;
            therefore, it is recommended to use <code class="anki-field-marker">{expression}</code> as the marker for the first field of term cards,
            or <code class="anki-field-marker">{character}</code> for kanji cards.
        </p>
        <table class="anki-field-marker-info-table margin-above">
            <tbody>
                <tr class="anki-field-marker-info-table-heading">
                    <td>Marker (for terms)</td>
                    <td>Description</td>
                </tr>

                <tr>
                    <td><code class="anki-field-marker">{audio}</code></td>
                    <td>Audio sample of a native speaker's pronunciation in MP3 format, if available.</td>
                </tr>
                <tr>
                    <td><code class="anki-field-marker">{conjugation}</code></td>
                    <td>Conjugation path from the raw inflected term to the source term.</td>
                </tr>
                <tr>
                    <td><code class="anki-field-marker">{expression}</code></td>
                    <td>Term expressed using kanji. If kanji expression is not available, kana is used.</td>
                </tr>
                <tr>
                    <td><code class="anki-field-marker">{furigana}</code></td>
                    <td>
                        Term expressed as kanji with furigana displayed above it.
                        Example: <ruby>日本語<rt>にほんご</rt></ruby>.
                    </td>
                </tr>
                <tr>
                    <td><code class="anki-field-marker">{furigana-plain}</code></td>
                    <td>
                        Term expressed as kanji with furigana displayed next to it in brackets.
                        Example: 日本語[にほんご].
                    </td>
                </tr>
                <tr>
                    <td><code class="anki-field-marker">{glossary}</code></td>
                    <td>List of definitions for the term.</td>
                </tr>
                <tr>
                    <td><code class="anki-field-marker">{glossary-brief}</code></td>
                    <td>List of definitions for the term in a more compact format.</td>
                </tr>
                <tr>
                    <td><code class="anki-field-marker">{glossary-no-dictionary}</code></td>
                    <td>List of definitions for the term, except the dictionary tag is omitted.</td>
                </tr>
                <tr>
                    <td><code class="anki-field-marker">{part-of-speech}</code></td>
                    <td>Part of speech information for the term.</td>
                </tr>
                <tr>
                    <td><code class="anki-field-marker">{pitch-accents}</code></td>
                    <td>List of pitch accent downstep notations for the term.</td>
                </tr>
                <tr>
                    <td><code class="anki-field-marker">{pitch-accent-graphs}</code></td>
                    <td>List of pitch accent graphs for the term.</td>
                </tr>
                <tr>
                    <td><code class="anki-field-marker">{pitch-accent-positions}</code></td>
                    <td>List of accent downstep positions for the term as a number.</td>
                </tr>
                <tr>
                    <td><code class="anki-field-marker">{reading}</code></td>
                    <td>Kana reading for the term, or empty for terms where the expression is the reading.</td>
                </tr>
                <tr>
                    <td><code class="anki-field-marker">{tags}</code></td>
                    <td>Grammar and usage tags providing information about the term.</td>
                </tr>

                <tr class="anki-field-marker-info-table-heading">
                    <td>Marker (for kanji)</td>
                    <td>Description</td>
                </tr>

                <tr>
                    <td><code class="anki-field-marker">{character}</code></td>
                    <td>Unicode glyph representing the current kanji.</td>
                </tr>
                <tr>
                    <td><code class="anki-field-marker">{glossary}</code></td>
                    <td>List of definitions for the kanji.</td>
                </tr>
                <tr>
                    <td><code class="anki-field-marker">{kunyomi}</code></td>
                    <td>Kunyomi (Japanese reading) for the kanji, expressed as katakana.</td>
                </tr>
                <tr>
                    <td><code class="anki-field-marker">{onyomi}</code></td>
                    <td>Onyomi (Chinese reading) for the kanji, expressed as hiragana.</td>
                </tr>
                <tr>
                    <td><code class="anki-field-marker">{stroke-count}</code></td>
                    <td>Number of strokes that the kanji character has.</td>
                </tr>

                <tr class="anki-field-marker-info-table-heading">
                    <td>Marker (for both)</td>
                    <td>Description</td>
                </tr>

                <tr>
                    <td><code class="anki-field-marker">{clipboard-image}</code></td>
                    <td>An image which is stored in the system clipboard, if available.</td>
                </tr>
                <tr>
                    <td><code class="anki-field-marker">{clipboard-text}</code></td>
                    <td>Text which is stored in the system clipboard, if available.</td>
                </tr>
                <tr>
                    <td><code class="anki-field-marker">{cloze-body}</code></td>
                    <td>Original inflected term as it appeared before being reduced to dictionary form by Yomitan.</td>
                </tr>
                <tr>
                    <td><code class="anki-field-marker">{cloze-prefix}</code></td>
                    <td>Fragment of the containing <code class="anki-field-marker">{sentence}</code> starting at the beginning of <code class="anki-field-marker">{sentence}</code> until the beginning of <code class="anki-field-marker">{cloze-body}</code>.</td>
                </tr>
                <tr>
                    <td><code class="anki-field-marker">{cloze-suffix}</code></td>
                    <td>Fragment of the containing <code class="anki-field-marker">{sentence}</code> starting at the end of <code class="anki-field-marker">{cloze-body}</code> until the end of <code class="anki-field-marker">{sentence}</code>.</td>
                </tr>
                <tr>
                    <td><code class="anki-field-marker">{dictionary}</code></td>
                    <td>Name of the dictionary from which the card is being created.</td>
                </tr>
                <tr>
                    <td><code class="anki-field-marker">{document-title}</code></td>
                    <td>Title of the web page that the term or kanji appeared in.</td>
                </tr>
                <tr>
                    <td><code class="anki-field-marker">{screenshot}</code></td>
                    <td>Screenshot of the web page taken at the time the term or kanji was added.</td>
                </tr>
                <tr>
                    <td><code class="anki-field-marker">{search-query}</code></td>
                    <td>The full search query shown on the search page.</td>
                </tr>
                <tr>
                    <td><code class="anki-field-marker">{selection-text}</code></td>
                    <td>The selected text on the search page or popup.</td>
                </tr>
                <tr>
                    <td><code class="anki-field-marker">{sentence}</code></td>
                    <td>Sentence, quote, or phrase that the term or kanji appears in from the source content.</td>
                </tr>
                <tr>
                    <td><code class="anki-field-marker">{sentence-furigana}</code></td>
                    <td>Sentence, quote, or phrase that the term or kanji appears in from the source content, with furigana added.</td>
                </tr>
                <tr>
                    <td><code class="anki-field-marker">{url}</code></td>
                    <td>Address of the web page in which the term or kanji appeared in.</td>
                </tr>
            </tbody>
        </table>
    </div>
    <div class="modal-footer">
        <button data-modal-action="hide">Close</button>
    </div>
</div></div>


<!-- Anki card templates -->
<template id="anki-card-field-template"><div class="anki-card-field-name-container"><span class="anki-card-field-name"></span></div>
<div class="anki-card-field-value-container input-group">
    <input type="text" class="anki-card-field-value" autocomplete="off">
    <button class="anki-card-field-value-menu-button input-suffix input-suffix-icon-button light-icon" data-menu-position="v-center left"><span class="icon" data-icon="material-down-arrow"></span></button>
</div></template>

<template id="anki-card-terms-field-menu-template"><div class="popup-menu-container" tabindex="-1" role="dialog"><div class="popup-menu"><div class="popup-menu-body"></div></div></div></template>

<template id="anki-card-kanji-field-menu-template"><div class="popup-menu-container" tabindex="-1" role="dialog"><div class="popup-menu"><div class="popup-menu-body"></div></div></div></template>

<template id="anki-card-all-field-menu-template"><div class="popup-menu-container" tabindex="-1" role="dialog"><div class="popup-menu"><div class="popup-menu-body"></div></div></div></template>


<!-- Anki field template modals -->
<div id="anki-card-templates-modal" class="modal" tabindex="-1" role="dialog" hidden><div class="modal-content modal-content-full">
    <div class="modal-header"><div class="modal-title">Anki Card Templates</div></div>
    <div class="modal-body anki-card-templates-layout">
        <div class="anki-card-templates-info">
            <p>
                Anki card fields are formatted using the <a href="https://handlebarsjs.com/" target="_blank" rel="noopener noreferrer">Handlebars.js</a>
                template rendering engine.
                Advanced users can modify these templates for full control over what information is included in Anki cards.
            </p>
            <p>
                Consider copy-pasting the source into a code editor that supports syntax highlighting for easier editing.
            </p>
        </div>
        <textarea autocomplete="off" spellcheck="false" id="anki-card-templates-textarea" class="no-wrap margin-above" data-tab-action="indent,4"></textarea>
        <div id="anki-card-templates-compile-result" class="code danger-text margin-above" hidden></div>
        <div class="anki-card-templates-test-container margin-above">
            <p>
                Card templates can be tested using the inputs below.
            </p>
            <div class="anki-card-templates-test-table margin-above">
                <div class="anki-card-templates-test-table-header">Scanned text</div>
                <div class="anki-card-templates-test-table-header">Card field</div>
                <div></div>
                <input type="text" id="anki-card-templates-test-text-input" class="form-control" value="読め" placeholder="Preview text" autocomplete="off" lang="ja">
                <div class="anki-card-templates-test-input-container input-group">
                    <input type="text" id="anki-card-templates-test-field-input" value="{expression}" placeholder="{marker}" autocomplete="off" spellcheck="false">
                    <button class="input-suffix input-suffix-icon-button light-icon" id="anki-card-templates-test-field-menu-button" data-menu="anki-card-all-field-menu" data-menu-position="below left"><span class="icon" data-icon="material-down-arrow"></span></button>
                </div>
                <button id="anki-card-templates-test-render-button">Test</button>
            </div>
        </div>
        <div class="code margin-above" id="anki-card-templates-render-result"><em>Card render result</em></div>
    </div>
    <div class="modal-footer">
        <button class="danger" id="anki-card-templates-reset-button">Reset Templates</button>
        <button data-modal-action="hide">Close</button>
    </div>
</div></div>

<div id="anki-card-templates-reset-modal" class="modal" tabindex="-1" role="dialog" hidden><div class="modal-content modal-content-small">
    <div class="modal-header"><div class="modal-title">Reset Anki Card Templates</div></div>
    <div class="modal-body">
        <p class="danger-text">
            Are you sure you want to reset the card templates to their default value?
            Any changes you made will be lost.
        </p>
    </div>
    <div class="modal-footer">
        <button class="low-emphasis" data-modal-action="hide">Cancel</button>
        <button class="danger" id="anki-card-templates-reset-button-confirm">Reset Templates</button>
    </div>
</div></div>


<!-- Import/export modals -->
<div id="settings-import-error-modal" class="modal" tabindex="-1" role="dialog" hidden><div class="modal-content modal-content-small">
    <div class="modal-header"><div class="modal-title">Import Error</div></div>
    <div class="modal-body">
        <p>An error occurred while trying to import the settings file:</p>
        <p class="danger-text" id="settings-import-error-message"></p>
        <p>Additional info can be found in the developer console.</p>
    </div>
    <div class="modal-footer">
        <button class="low-emphasis" data-modal-action="hide">Close</button>
    </div>
</div></div>

<div id="settings-import-warning-modal" class="modal" tabindex="-1" role="dialog" hidden><div class="modal-content modal-content-small">
    <div class="modal-header"><div class="modal-title">Import Security Warning</div></div>
    <div class="modal-body">
        <p>
            Settings file contains settings which may pose a security risk.
            Only import settings from sources you trust.
        </p>
        <ul class="danger-text" id="settings-import-warning-message"></ul>
    </div>
    <div class="modal-footer">
        <button class="low-emphasis" data-modal-action="hide">Cancel</button>
        <button class="danger settings-import-warning-import-button">Import</button>
        <button class="settings-import-warning-import-button" data-import-sanitize="true">Sanitize and Import</button>
    </div>
</div></div>

<div id="settings-reset-modal" class="modal" tabindex="-1" role="dialog" hidden><div class="modal-content modal-content-small">
    <div class="modal-header"><div class="modal-title">Reset Settings</div></div>
    <div class="modal-body">
        <p class="danger-text">
            You are about to reset all Yomitan settings back to their default values.
            This will delete all custom profiles you may have created.
            <strong>This action cannot be undone.</strong>
        </p>
        <p>
            Consider making a backup using the <em>Export Settings</em> button before resetting
            if you want to be able to revert.
        </p>
        <p>
            Dictionary data will not be deleted, but any installed dictionaries
            will need to be re-enabled.
        </p>
    </div>
    <div class="modal-footer">
        <button class="low-emphasis" data-modal-action="hide">Cancel</button>
        <button class="danger" id="settings-reset-confirm-button">Reset All Settings</button>
    </div>
</div></div>


<!-- Translation modals -->
<div id="translation-text-replacement-patterns-modal" class="modal" tabindex="-1" role="dialog" hidden><div class="modal-content">
    <div class="modal-header">
        <div class="modal-title">Custom Text Replacement Patterns</div>
        <div class="modal-header-button-container">
            <div class="modal-header-button-group">
                <button class="icon-button modal-header-button" data-modal-action="expand"><span class="icon-button-inner"><span class="icon" data-icon="expand"></span></span></button>
                <button class="icon-button modal-header-button" data-modal-action="collapse"><span class="icon-button-inner"><span class="icon" data-icon="collapse"></span></span></button>
            </div>
        </div>
    </div>
    <div class="modal-body">
        <div class="settings-item"><div class="settings-item-inner"><div class="settings-item-left"><div class="settings-item-label">
            Text replacement patterns are used to modify or remove text that matches certain patterns.
            Patterns are defined using
            <a href="https://developer.mozilla.org/en-US/docs/Web/JavaScript/Guide/Regular_Expressions" target="_blank" rel="noreferrer noopener">regular expression syntax</a>,
            and the replacement text can use certain
            <a href="https://developer.mozilla.org/en-US/docs/Web/JavaScript/Reference/Global_Objects/String/replace#Specifying_a_string_as_a_parameter" target="_blank" rel="noreferrer noopener">special replacement patterns</a>.
        </div></div></div></div>
        <div class="settings-item"><div class="settings-item-inner">
            <div class="settings-item-left">
                <div class="settings-item-label">
                    Search original text
                </div>
                <div class="settings-item-description">
                    The original unmodified text will also be searched for definitions.
                </div>
            </div>
            <div class="settings-item-right">
                <label class="toggle"><input type="checkbox" data-setting="translation.textReplacements.searchOriginal"><span class="toggle-body"><span class="toggle-track"></span><span class="toggle-knob"></span></span></label>
            </div>
        </div></div>
        <div class="settings-item">
            <div class="settings-item-inner">
                <div class="settings-item-left">
                    <div class="settings-item-label">Text replacement patterns</div>
                </div>
            </div>
            <div class="settings-item-children">
                <div id="translation-text-replacement-list" class="generic-list"></div>
                <div class="generic-list-empty-indicator"><em>None defined</em></div>
            </div>
        </div>
    </div>
    <div class="modal-footer">
        <button id="translation-text-replacement-add" class="low-emphasis">Add</button>
        <button data-modal-action="hide">Close</button>
    </div>
</div></div>


<!-- Translation templates -->
<template id="translation-text-replacement-entry-template"><div class="translation-text-replacement-entry">
    <div class="translation-text-replacement-index generic-list-index-prefix"></div>
    <div class="translation-text-replacement-pattern-label">Pattern:</div>
    <div class="translation-text-replacement-replacement-label">Replacement:</div>
    <div class="translation-text-replacement-pattern-container">
        <input type="text" class="translation-text-replacement-pattern code">
        <label class="translation-text-replacement-checkbox-container">
            <label class="checkbox"><input type="checkbox" class="translation-text-replacement-checkbox translation-text-replacement-pattern-ignore-case"><span class="checkbox-body"><span class="checkbox-fill"></span><span class="checkbox-border"></span><span class="checkbox-check"></span></span></label>
            <span class="translation-text-replacement-checkbox-label">Ignore case</span>
        </label>
    </div>
    <div class="translation-text-replacement-replacement-container">
        <input type="text" class="translation-text-replacement-replacement code">
    </div>
    <button class="icon-button translation-text-replacement-button" data-menu="translation-text-replacement-entry-menu" data-menu-position="below left"><span class="icon-button-inner"><span class="icon" data-icon="kebab-menu"></span></span></button>

    <div class="translation-text-replacement-test-label translation-text-replacement-test-node">Test Input:</div>
    <div class="translation-text-replacement-test-container translation-text-replacement-test-node">
        <input type="text" class="translation-text-replacement-test-input" lang="ja">
        <div class="translation-text-replacement-test-label-inner">Output:</div>
        <input type="text" class="translation-text-replacement-test-output" lang="ja" readonly>
    </div>
</div></template>

<template id="translation-text-replacement-entry-menu-template"><div class="popup-menu-container" tabindex="-1" role="dialog"><div class="popup-menu"><div class="popup-menu-body">
    <button class="popup-menu-item" data-menu-action="showTest">Test</button>
    <button class="popup-menu-item" data-menu-action="hideTest">Hide test</button>
    <button class="popup-menu-item" data-menu-action="remove">Remove</button>
</div></div></div></template>


<!-- Sentence parsing modal -->
<div id="sentence-termination-characters-modal" class="modal" tabindex="-1" role="dialog" hidden><div class="modal-content">
    <div class="modal-header">
        <div class="modal-title">Sentence Termination Characters</div>
        <div class="modal-header-button-container">
            <div class="modal-header-button-group">
                <button class="icon-button modal-header-button" data-modal-action="expand"><span class="icon-button-inner"><span class="icon" data-icon="expand"></span></span></button>
                <button class="icon-button modal-header-button" data-modal-action="collapse"><span class="icon-button-inner"><span class="icon" data-icon="collapse"></span></span></button>
            </div>
        </div>
    </div>
    <div class="modal-body">
        <p>
            Sentences are terminated by punctuation and quotation marks, which can both be configured below.
        </p>
        <table class="sentence-termination-character-list-table" id="sentence-termination-character-list-table" hidden>
            <thead><tr>
                <td>#</td>
                <td>Enabled</td>
                <td>Type</td>
                <td>Character 1</td>
                <td>Character 2</td>
                <td>Include character in sentence</td>
                <td></td>
            </tr></thead>
            <tbody class="sentence-termination-character-list generic-list" id="sentence-termination-character-list"></tbody>
        </table>
        <div id="sentence-termination-character-list-empty" hidden>
            No terminators defined.
        </div>
    </div>
    <div class="modal-footer">
        <button class="low-emphasis danger" id="sentence-termination-character-list-reset">Reset</button>
        <button class="low-emphasis" id="sentence-termination-character-list-add">Add</button>
        <button data-modal-action="hide">Close</button>
    </div>
</div></div>


<!-- Sentence parsing templates -->
<template id="sentence-termination-character-entry-template"><tr class="sentence-termination-character-entry">
    <td class="generic-list-index-prefix"></td>
    <td>
        <label class="toggle"><input type="checkbox" class="sentence-termination-character-enabled"><span class="toggle-body"><span class="toggle-track"></span><span class="toggle-knob"></span></span></label>
    </td>
    <td>
        <select class="sentence-termination-character-type">
            <option value="terminator">Terminator</option>
            <option value="quote">Quote</option>
        </select>
    </td>
    <td>
        <input type="text" class="sentence-termination-character-input1" maxlength="1" lang="ja">
    </td>
    <td>
        <input type="text" class="sentence-termination-character-input2" maxlength="1" lang="ja">
        <div class="sentence-termination-character-input2-alt">&mdash;</div>
    </td>
    <td>
        <div class="sentence-termination-character-include-list">
            <label class="sentence-termination-character-include">
                <label class="checkbox"><input type="checkbox" class="sentence-termination-character-include-at-start"><span class="checkbox-body"><span class="checkbox-fill"></span><span class="checkbox-border"></span><span class="checkbox-check"></span></span></label>
                <span>At start</span>
            </label>
            <label class="sentence-termination-character-include">
                <label class="checkbox"><input type="checkbox" class="sentence-termination-character-include-at-end"><span class="checkbox-body"><span class="checkbox-fill"></span><span class="checkbox-border"></span><span class="checkbox-check"></span></span></label>
                <span>At end</span>
            </label>
        </div>
    </td>
    <td>
        <button class="icon-button sentence-termination-character-entry-button" data-menu="sentence-termination-character-entry-menu" data-menu-position="below left"><span class="icon-button-inner"><span class="icon" data-icon="kebab-menu"></span></span></button>
    </td>
</tr></template>

<template id="sentence-termination-character-entry-menu-template"><div class="popup-menu-container" tabindex="-1" role="dialog"><div class="popup-menu"><div class="popup-menu-body">
    <button class="popup-menu-item" data-menu-action="delete">Delete</button>
</div></div></div></template>


<!-- Keyboard shortcuts modal -->
<div id="keyboard-shortcuts-modal" class="modal" tabindex="-1" role="dialog" hidden><div class="modal-content modal-content-full">
    <div class="modal-header">
        <div class="modal-title">Keyboard Shortcuts</div>
        <div class="modal-header-button-container">
            <div class="modal-header-button-group">
                <button class="icon-button modal-header-button" data-modal-action="expand"><span class="icon-button-inner"><span class="icon" data-icon="expand"></span></span></button>
                <button class="icon-button modal-header-button" data-modal-action="collapse"><span class="icon-button-inner"><span class="icon" data-icon="collapse"></span></span></button>
            </div>
        </div>
    </div>
    <div class="modal-body">
        <div class="hotkey-list generic-list" id="hotkey-list"></div>
        <div class="hotkey-list-empty" id="hotkey-list-empty" hidden>
            No keyboard shortcuts defined.
        </div>
    </div>
    <div class="modal-footer">
        <button class="low-emphasis danger" data-modal-action="show,keyboard-shortcuts-reset">Reset</button>
        <button class="low-emphasis" id="hotkey-list-add">Add</button>
        <button data-modal-action="hide">Close</button>
    </div>
</div></div>

<div id="extension-keyboard-shortcuts-modal" class="modal" tabindex="-1" role="dialog" hidden><div class="modal-content">
    <div class="modal-header">
        <div class="modal-title">Native Keyboard Shortcuts</div>
        <div class="modal-header-button-container">
            <div class="modal-header-button-group">
                <button class="icon-button modal-header-button" data-modal-action="expand"><span class="icon-button-inner"><span class="icon" data-icon="expand"></span></span></button>
                <button class="icon-button modal-header-button" data-modal-action="collapse"><span class="icon-button-inner"><span class="icon" data-icon="collapse"></span></span></button>
            </div>
        </div>
    </div>
    <div class="modal-body">
        <div>
            <p data-show-for-browser="chrome edge">
                The native keyboard shortcuts are listed below,
                but cannot be configured from within the extension on this browser.
                To configure these shortcuts:
            </p>

            <p data-show-for-browser="firefox">
                The native keyboard shortcuts can be configured below on this browser,
                or by doing the following:
            </p>

            <ul data-show-for-browser="chrome">
                <li>Open <a tabindex="0" data-special-url="chrome://extensions/shortcuts">chrome://extensions/shortcuts</a> in a new tab.</li>
                <li>Find the <em>Yomitan</em> section and configure the shortcuts.</li>
            </ul>

            <ul data-show-for-browser="edge">
                <li>Open <a tabindex="0" data-special-url="edge://extensions/shortcuts">edge://extensions/shortcuts</a> in a new tab.</li>
                <li>Find the <em>Yomitan</em> section and configure the shortcuts.</li>
            </ul>

            <ul data-show-for-browser="firefox">
                <li>Open the extensions page (<a tabindex="0" data-select-on-click="">about:addons</a>)</li>
                <li>Click the button on the right with the gear icon, then click <em>Manage Extension Shortcuts</em>.</li>
                <li>Find the <em>Yomitan</em> section and configure the shortcuts.</li>
            </ul>
        </div>
        <div class="modal-separator-line"></div>
        <div class="modal-settings-group" id="extension-hotkey-list"></div>
    </div>
    <div class="modal-footer">
        <button class="low-emphasis danger" id="extension-hotkey-list-reset-all">Reset All</button>
        <button class="low-emphasis danger" id="extension-hotkey-list-clear-all">Clear All</button>
        <button data-modal-action="hide">Close</button>
    </div>
</div></div>

<div id="keyboard-shortcuts-reset-modal" class="modal" tabindex="-1" role="dialog" hidden><div class="modal-content modal-content-small">
    <div class="modal-header"><div class="modal-title">Confirm Keyboard Shortcuts Reset</div></div>
    <div class="modal-body">
        Are you sure you want to reset all keyboard shortcuts to their defaults?
    </div>
    <div class="modal-footer">
        <button class="low-emphasis" data-modal-action="hide">Cancel</button>
        <button class="danger" id="hotkey-list-reset" data-modal-action="hide">Reset All</button>
    </div>
</div></div>

<!-- Keyboard shortcuts templates -->
<template id="hotkey-list-item-template"><div class="hotkey-list-item"><div class="hotkey-list-item-grid">
    <div class="hotkey-list-item-index-cell generic-list-index-prefix"></div>
    <div class="hotkey-list-item-button-cell">
        <div class="input-height-icon-button-container">
            <button class="icon-button hotkey-list-item-button" data-menu="hotkey-list-item-menu" data-menu-position="below left"><span class="icon-button-inner"><span class="icon" data-icon="kebab-menu"></span></span></button>
        </div>
    </div>

    <div class="hotkey-list-item-input-label-cell">Input:</div>
    <div class="hotkey-list-item-input-cell">
        <input type="text" class="hotkey-list-item-input" autocomplete="off" spellcheck="false" placeholder="No input" data-property="include">
        <div class="hotkey-list-item-enabled-button-container input-group">
            <button class="hotkey-list-item-enabled-button input-button">
                <label class="hotkey-list-item-enabled-button-label button-inner-label">
                    <span class="checkbox"><input type="checkbox" class="hotkey-list-item-enabled"><span class="checkbox-body"><span class="checkbox-fill"></span><span class="checkbox-border"></span><span class="checkbox-check"></span></span></span>
                    <span>Enabled</span>
                </label>
            </button>
            <button class="hotkey-list-item-scopes-button input-suffix input-suffix-icon-button light-icon" data-menu="hotkey-list-item-scopes-menu" data-menu-position="below left"><span class="icon" data-icon="material-down-arrow"></span></button>
        </div>
    </div>

    <div class="hotkey-list-item-action-label-cell">Action:</div>
    <div class="hotkey-list-item-action-cell">
        <select class="hotkey-list-item-action">
            <option value="">None</option>
            <option value="close">Close</option>
            <option value="focusSearchBox">Focus search box</option>
            <option value="nextEntry">Go to next entry</option>
            <option value="previousEntry">Go to previous entry</option>
            <option value="lastEntry">Go to last entry</option>
            <option value="firstEntry">Go to first entry</option>
            <option value="nextEntryDifferentDictionary">Go to next dictionary</option>
            <option value="previousEntryDifferentDictionary">Go to previous dictionary</option>
            <option value="historyBackward">Navigate backward in history</option>
            <option value="historyForward">Navigate forward in history</option>
            <option value="addNoteKanji">Add kanji note</option>
            <option value="addNoteTermKanji">Add term note</option>
            <option value="addNoteTermKana">Add term note (reading)</option>
            <option value="viewNote">View note</option>
            <option value="playAudio">Play audio</option>
            <option value="playAudioFromSource">Play audio from source</option>
            <option value="copyHostSelection">Copy host window selection</option>
            <option value="scanSelectedText">Scan selected text</option>
            <option value="scanTextAtCaret">Scan text at caret</option>
            <option value="toggleOption">Toggle option</option>
        </select>
        <div class="hotkey-list-item-action-argument-container"></div>
    </div>
</div></div></template>

<template id="extension-hotkey-list-item-template"><div class="settings-item"><div class="settings-item-inner settings-item-inner-wrappable">
    <div class="settings-item-left">
        <div class="settings-item-label"></div>
    </div>
    <div class="settings-item-right">
        <div class="flex-row-nowrap">
            <input type="text">
            <button class="icon-button extension-hotkey-list-item-button" data-menu="extension-hotkey-list-item-menu" data-menu-position="below left"><span class="icon-button-inner"><span class="icon" data-icon="kebab-menu"></span></span></button>
        </div>
    </div>
</div></div></template>

<template id="hotkey-list-item-menu-template"><div class="popup-menu-container" tabindex="-1" role="dialog"><div class="popup-menu"><div class="popup-menu-body">
    <button class="popup-menu-item" data-menu-action="clearInputs">Clear input</button>
    <button class="popup-menu-item" data-menu-action="resetInput">Reset input</button>
    <button class="popup-menu-item" data-menu-action="resetArgument">Reset argument</button>
    <button class="popup-menu-item" data-menu-action="delete">Delete</button>
</div></div></div></template>

<template id="hotkey-list-item-scopes-menu-template"><div class="popup-menu-container" tabindex="-1" role="dialog"><div class="popup-menu"><div class="popup-menu-body">
    <button class="popup-menu-item hotkey-scope-popup-menu-item" data-menu-action="toggleScope" data-scope="web"><label class="hotkey-scope-popup-menu-item-label button-inner-label">
        <label class="checkbox"><input type="checkbox" class="hotkey-scope-checkbox" data-scope="web"><span class="checkbox-body"><span class="checkbox-fill"></span><span class="checkbox-border"></span><span class="checkbox-check"></span></span></label>
        <span>Web</span>
    </label></button>
    <button class="popup-menu-item hotkey-scope-popup-menu-item" data-menu-action="toggleScope" data-scope="popup"><label class="hotkey-scope-popup-menu-item-label button-inner-label">
        <label class="checkbox"><input type="checkbox" class="hotkey-scope-checkbox" data-scope="popup"><span class="checkbox-body"><span class="checkbox-fill"></span><span class="checkbox-border"></span><span class="checkbox-check"></span></span></label>
        <span>Popup</span>
    </label></button>
    <button class="popup-menu-item hotkey-scope-popup-menu-item" data-menu-action="toggleScope" data-scope="search"><label class="hotkey-scope-popup-menu-item-label button-inner-label">
        <label class="checkbox"><input type="checkbox" class="hotkey-scope-checkbox" data-scope="search"><span class="checkbox-body"><span class="checkbox-fill"></span><span class="checkbox-border"></span><span class="checkbox-check"></span></span></label>
        <span>Search</span>
    </label></button>
</div></div></div></template>

<template id="extension-hotkey-list-item-menu-template"><div class="popup-menu-container" tabindex="-1" role="dialog"><div class="popup-menu"><div class="popup-menu-body">
    <button class="popup-menu-item" data-menu-action="clearInput">Clear input</button>
    <button class="popup-menu-item" data-menu-action="resetInput">Reset input</button>
</div></div></div></template>

<template id="hotkey-argument-move-offset-template"><div class="flex-row-nowrap">
    <span class="hotkey-argument-label">Count:</span>
    <input type="number" step="1" min="1" class="hotkey-argument-input">
</div></template>

<template id="hotkey-argument-setting-path-template"><div class="flex-row-nowrap">
    <span class="hotkey-argument-label">Path:</span>
    <input type="text" class="hotkey-argument-input horizontal-flex-fill" spellcheck="false" autocomplete="off">
</div></template>

<template id="hotkey-argument-audio-source-template"><div class="flex-row-nowrap">
    <span class="hotkey-argument-label">Source:</span>
    <select class="audio-source-select hotkey-argument-input horizontal-flex-fill">
        <option value="jpod101">JapanesePod101</option>
        <option value="jpod101-alternate">JapanesePod101 (Alternate)</option>
        <option value="jisho">Jisho.org</option>
        <option value="text-to-speech">Text-to-speech</option>
        <option value="text-to-speech-reading">Text-to-speech (Kana reading)</option>
        <option value="custom">Custom</option>
    </select>
</div></template>


<!-- Scripts -->
<script src="/lib/wanakana.min.js"></script>

<script src="/js/core.js"></script>

<script src="/js/yomichan.js"></script>

<script src="/js/comm/anki-connect.js"></script>
<script src="/js/comm/api.js"></script>
<script src="/js/comm/cross-frame-api.js"></script>
<script src="/js/data/anki-note-builder.js"></script>
<script src="/js/data/anki-util.js"></script>
<script src="/js/data/database.js"></script>
<script src="/js/data/json-schema.js"></script>
<script src="/js/data/options-util.js"></script>
<script src="/js/data/permissions-util.js"></script>
<script src="/js/data/sandbox/array-buffer-util.js"></script>
<script src="/js/dom/document-focus-controller.js"></script>
<script src="/js/dom/document-util.js"></script>
<script src="/js/dom/dom-data-binder.js"></script>
<script src="/js/dom/html-template-collection.js"></script>
<script src="/js/dom/panel-element.js"></script>
<script src="/js/dom/popup-menu.js"></script>
<script src="/js/dom/selector-observer.js"></script>
<script src="/js/extension/environment.js"></script>
<script src="/js/general/cache-map.js"></script>
<script src="/js/general/object-property-accessor.js"></script>
<script src="/js/general/task-accumulator.js"></script>
<script src="/js/input/hotkey-util.js"></script>
<script src="/js/language/dictionary-importer-media-loader.js"></script>
<script src="/js/language/dictionary-worker.js"></script>
<script src="/js/language/sandbox/dictionary-data-util.js"></script>
<script src="/js/language/sandbox/japanese-util.js"></script>
<script src="/js/media/audio-system.js"></script>
<script src="/js/media/text-to-speech-audio.js"></script>
<script src="/js/pages/common/extension-content-controller.js"></script>
<script src="/js/pages/settings/anki-controller.js"></script>
<script src="/js/pages/settings/anki-templates-controller.js"></script>
<script src="/js/pages/settings/audio-controller.js"></script>
<script src="/js/pages/settings/backup-controller.js"></script>
<script src="/js/pages/settings/collapsible-dictionary-controller.js"></script>
<script src="/js/pages/settings/dictionary-controller.js"></script>
<script src="/js/pages/settings/dictionary-import-controller.js"></script>
<script src="/js/pages/settings/extension-keyboard-shortcuts-controller.js"></script>
<script src="/js/pages/settings/generic-setting-controller.js"></script>
<script src="/js/pages/settings/keyboard-mouse-input-field.js"></script>
<script src="/js/pages/settings/keyboard-shortcuts-controller.js"></script>
<script src="/js/pages/settings/mecab-controller.js"></script>
<script src="/js/pages/settings/modal.js"></script>
<script src="/js/pages/settings/modal-controller.js"></script>
<script src="/js/pages/settings/nested-popups-controller.js"></script>
<script src="/js/pages/settings/permissions-toggle-controller.js"></script>
<script src="/js/pages/settings/persistent-storage-controller.js"></script>
<script src="/js/pages/settings/popup-preview-controller.js"></script>
<script src="/js/pages/settings/popup-window-controller.js"></script>
<script src="/js/pages/settings/profile-conditions-ui.js"></script>
<script src="/js/pages/settings/profile-controller.js"></script>
<script src="/js/pages/settings/scan-inputs-controller.js"></script>
<script src="/js/pages/settings/scan-inputs-simple-controller.js"></script>
<script src="/js/pages/settings/secondary-search-dictionary-controller.js"></script>
<script src="/js/pages/settings/sentence-termination-characters-controller.js"></script>
<script src="/js/pages/settings/settings-controller.js"></script>
<script src="/js/pages/settings/settings-display-controller.js"></script>
<script src="/js/pages/settings/sort-frequency-dictionary-controller.js"></script>
<script src="/js/pages/settings/status-footer.js"></script>
<script src="/js/pages/settings/storage-controller.js"></script>
<script src="/js/pages/settings/translation-text-replacements-controller.js"></script>
<script src="/js/templates/template-patcher.js"></script>
<script src="/js/templates/template-renderer-proxy.js"></script>

<script src="/js/pages/settings/settings-main.js"></script>

</body>
</html><|MERGE_RESOLUTION|>--- conflicted
+++ resolved
@@ -69,11 +69,7 @@
                         This page is taking longer than expected to load.
                     </p>
                     <p data-show-for-browser="safari">
-<<<<<<< HEAD
-                        Due to a bug in Safari, it may be necessary to click the <img src="/images/yomitan-icon.svg" class="inline-icon" alt=""> <em>Yomichan</em>
-=======
-                        Due to a bug in Safari, it may be necessary to click the <img src="/images/yomichan-icon.svg" class="inline-icon" alt=""> <em>Yomitan</em>
->>>>>>> 4335ba5b
+                        Due to a bug in Safari, it may be necessary to click the <img src="/images/yomitan-icon.svg" class="inline-icon" alt=""> <em>Yomitan</em>
                         button in the browser bar to fully load the page
                     </p>
                 </div>
