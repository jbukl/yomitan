# Yomichan #

Yomichan turns your web browser into a tool for building Japanese language literacy by helping you to decipher texts
which would be otherwise too difficult tackle. This extension is similar to
[Rikaichan](https://addons.mozilla.org/en-US/firefox/addon/rikaichan/) for Firefox and
[Rikaikun](https://chrome.google.com/webstore/detail/rikaikun/jipdnfibhldikgcjhfnomkfpcebammhp?hl=en) for Chrome, but it
stands apart in its goal of being a all-encompassing learning tool as opposed to a mere browser-based dictionary.

Yomichan provides advanced features not available in other browser-based dictionaries:

*   Interactive popup definition window for displaying search results.
*   On-demand audio playback for select dictionary definitions.
*   Kanji stroke order diagrams are just a click away for most characters.
*   Custom search page for easily executing custom search queries.
*   Support for multiple dictionary formats including [EPWING](https://ja.wikipedia.org/wiki/EPWING) via the [Yomichan Import](https://foosoft.net/projects/yomichan-import) tool.
*   Automatic note creation for the [Anki](https://apps.ankiweb.net/) flashcard program via the [AnkiConnect](https://foosoft.net/projects/anki-connect) plugin.
*   Clean, modern code makes it easy for developers to [contribute](https://github.com/FooSoft/yomichan) new features.

## Downloads ##

*   **Google Chrome** (versions 45+)

    [![](https://foosoft.net/projects/yomichan/img/chrome-web-store.png)](https://chrome.google.com/webstore/detail/yomichan/ogmnaimimemjmbakcfefmnahgdfhfami)

*   **Mozilla Firefox** (versions 52+)

    [![](https://foosoft.net/projects/yomichan/img/firefox-marketplace.png)](https://addons.mozilla.org/en-US/firefox/addon/yomichan/)

## Dictionaries ##

There are several free Japanese dictionaries available for Yomichan, with two of them having glossaries available in
different languages. You must download and import the dictionaries you wish to use in order to enable Yomichan
definition lookups. If you have proprietary EPWING dictionaries that you would like to use, please see the [Yomichan
Import](https://foosoft.net/projects/yomichan-import) page to learn how to convert and import them into Yomichan.

Please be aware that the non-English dictionaries contain fewer entries than their English counterparts. Even if your
primary language is not English, you may consider also importing the English version for better coverage.

*   **[JMdict](http://www.edrdg.org/enamdict/enamdict_doc.html)** (Japanese vocabulary)
    *   [jmdict_dutch.zip](https://foosoft.net/projects/yomichan/dl/dict/jmdict_dutch.zip)
    *   [jmdict_english.zip](https://foosoft.net/projects/yomichan/dl/dict/jmdict_english.zip)
    *   [jmdict_french.zip](https://foosoft.net/projects/yomichan/dl/dict/jmdict_french.zip)
    *   [jmdict_german.zip](https://foosoft.net/projects/yomichan/dl/dict/jmdict_german.zip)
    *   [jmdict_hungarian.zip](https://foosoft.net/projects/yomichan/dl/dict/jmdict_hungarian.zip)
    *   [jmdict_italian.zip](https://foosoft.net/projects/yomichan/dl/dict/jmdict_italian.zip)
    *   [jmdict_russian.zip](https://foosoft.net/projects/yomichan/dl/dict/jmdict_russian.zip)
    *   [jmdict_slovenian.zip](https://foosoft.net/projects/yomichan/dl/dict/jmdict_slovenian.zip)
    *   [jmdict_spanish.zip](https://foosoft.net/projects/yomichan/dl/dict/jmdict_spanish.zip)
    *   [jmdict_swedish.zip](https://foosoft.net/projects/yomichan/dl/dict/jmdict_swedish.zip)
*   **[JMnedict](http://www.edrdg.org/enamdict/enamdict_doc.html)** (Japanese names)
    *   [jmnedict.zip](https://foosoft.net/projects/yomichan/dl/dict/jmnedict.zip)
*   **[KireiCake](https://kireicake.com/rikaicakes/)** (Japanese slang)
    *   [kireicake.zip](https://foosoft.net/projects/yomichan/dl/dict/kireicake.zip)
*   **[KANJIDIC](http://nihongo.monash.edu/kanjidic2/index.html)** (Japanese Kanji)
<<<<<<< HEAD
    *   [kanjidic_english.zip](https://foosoft.net/projects/yomichan/dl/dict/kanjidic_english.zip) ([ver. 1.3.5 and older](https://foosoft.net/projects/yomichan/dl/dict/kanjidic_english_old.zip))
    *   [kanjidic_french.zip](https://foosoft.net/projects/yomichan/dl/dict/kanjidic_french.zip) ([ver. 1.3.5 and older](https://foosoft.net/projects/yomichan/dl/dict/kanjidic_french_old.zip))
    *   [kanjidic_portuguese.zip](https://foosoft.net/projects/yomichan/dl/dict/kanjidic_portuguese.zip) ([ver. 1.3.5 and older](https://foosoft.net/projects/yomichan/dl/dict/kanjidic_portuguese_old.zip))
    *   [kanjidic_spanish.zip](https://foosoft.net/projects/yomichan/dl/dict/kanjidic_spanish.zip) ([ver. 1.3.5 and older](https://foosoft.net/projects/yomichan/dl/dict/kanjidic_spanish_old.zip))
*   **[Innocent Corpus](https://forum.koohii.com/post-168613.html#pid168613)** (Frequency list of terms and Kanji in 5000+ novels)
=======
    *   [kanjidic_english.zip](https://foosoft.net/projects/yomichan/dl/dict/kanjidic_english.zip)
    *   [kanjidic_french.zip](https://foosoft.net/projects/yomichan/dl/dict/kanjidic_french.zip)
    *   [kanjidic_portuguese.zip](https://foosoft.net/projects/yomichan/dl/dict/kanjidic_portuguese.zip)
    *   [kanjidic_spanish.zip](https://foosoft.net/projects/yomichan/dl/dict/kanjidic_spanish.zip)
*   **[Innocent Corpus](https://forum.koohii.com/post-168613.html#pid168613)** (Term and Kanji frequencies across 5000+ novels)
>>>>>>> 8adf83df
    *   [innocent_corpus.zip](https://foosoft.net/projects/yomichan/dl/dict/innocent_corpus.zip)

## Basic Usage ##

1.  Click on the ![](https://foosoft.net/projects/yomichan/img/yomichan-icon.png) icon in the browser toolbar to open the Yomichan actions dialog.

    [![](https://foosoft.net/projects/yomichan/img/ui-actions-thumb.png)](https://foosoft.net/projects/yomichan/img/ui-actions.png)

2.  Click on the *spanner/monkey wrench* icon in the middle to open the options page.

3.  Import the dictionaries you wish to use for term and Kanji searches. If you do not have any dictionaries installed
    (or enabled), Yomichan will warn you that it is not ready for use by displaying an orange exclamation mark over its
    icon. This exclamation mark will disappear once you have installed and enabled at least one dictionary.

    [![](https://foosoft.net/projects/yomichan/img/ui-import-thumb.png)](https://foosoft.net/projects/yomichan/img/ui-import.png)

4.  Hold down the <kbd>Shift</kbd> key or the middle mouse button as you move your mouse over text to display a popup
    window containing term definitions. This window will only be shown if definitions were found and it can be dismissed
    by clicking anywhere outside of it.

    [![](https://foosoft.net/projects/yomichan/img/ui-terms-thumb.png)](https://foosoft.net/projects/yomichan/img/ui-terms.png)

5.  Click on the ![](https://foosoft.net/projects/yomichan/img/btn-play-audio.png) icon to hear the term pronounced by a native speaker. If an audio sample is
    not available, you will hear a short click instead. You can configure the sources used to retrieve audio samples in
    the options page.

6.  Click on individual Kanji in the term definition results to view additional information about those characters
    including stroke order diagrams, readings, meanings, as well as other useful data.

    [![](https://foosoft.net/projects/yomichan/img/ui-kanji-thumb.png)](https://foosoft.net/projects/yomichan/img/ui-kanji.png)

## Custom Dictionaries ##

Yomichan supports the use of custom dictionaries including the esoteric but popular
[EPWING](https://ja.wikipedia.org/wiki/EPWING) format. They were often utilized in portable electronic dictionaries
similar to the ones pictured below. These dictionaries are often sought after by language learners for their correctness
and excellent coverage of the Japanese language. 

Unfortunately, as most of the dictionaries released in this format are proprietary I am unable to bundle them with
Yomichan. You will need to procure these dictionaries yourself and import them with [Yomichan
Import](https://foosoft.net/projects/yomichan-import). Please see the project page for additional details.

[![Pocket EPWING dictionaries](https://foosoft.net/projects/yomichan/img/epwing-devices-thumb.png)](https://foosoft.net/projects/yomichan/img/epwing-devices.jpg)

## Anki Integration ##

Yomichan features automatic flashcard creation for [Anki](http://ankisrs.net/), a free application designed to help you
retain knowledge. This feature requires the prior installation of an Anki plugin called [AnkiConnect](https://foosoft.net/projects/anki-connect).
Please see the respective project page for more information about how to set up this software.

### Flashcard Configuration ###

Before flashcards can be automatically created, you must configure the templates used to create term and/or Kanji notes.
If you are unfamiliar with Anki deck and model management, this would be a good time to reference the [Anki
Manual](http://ankisrs.net/docs/manual.html). In short, you must specify what information should be included in the
flashcards that Yomichan creates through AnkiConnect.

Flashcard fields can be configured with the following steps:

1.  Open the Yomichan options page and scroll down to the section labeled *Anki Options*.
2.  Tick the checkbox labeled *Enable Anki integration* (Anki must be running with [AnkiConnect](https://foosoft.net/projects/anki-connect) installed).
3.  Select the type of template to configure by clicking on either the *Terms* or *Kanji* tabs.
4.  Select the Anki deck and model to use for new creating new flashcards of this type.
5.  Fill the model fields with markers corresponding to the information you wish to include (several can be used at
    once). Advanced users can also configure the actual [Handlebars](http://handlebarsjs.com/) templates used to create
    the flashcard contents (this is strictly optional).

    #### Markers for Term Cards ####

    Marker | Description
    -------|------------
    `{audio}` | Audio sample of a native speaker's pronunciation in MP3 format (if available).
    `{cloze-body}` | Raw, inflected term as it appeared before being reduced to dictionary form by Yomichan.
    `{cloze-prefix}` | Text for the containing `{sentence}` from the start up to the value of `{cloze-body}`.
    `{cloze-suffix}` | Text for the containing `{sentence}` from the value of `{cloze-body}` to the end.
    `{dictionary}` | Name of the dictionary from which the card is being created (unavailable in *grouped* mode).
    `{expression}` | Term expressed as Kanji (will be displayed in Kana if Kanji is not available).
    `{furigana}` | Term expressed as Kanji with Furigana displayed above it (e.g. <ruby>日本語<rt>にほんご</rt></ruby>).
    `{furigana-plain}` | Term expressed as Kanji with Furigana displayed next to it in brackets (e.g. 日本語[にほんご]).
    `{glossary}` | List of definitions for the term (output format depends on whether running in *grouped* mode).
    `{reading}` | Kana reading for the term (empty for terms where the expression is the reading).
    `{sentence}` | Sentence, quote, or phrase in which the term appears in the source content.
    `{tags}` | Grammar and usage tags providing information about the term (unavailable in *grouped* mode).
    `{url}` | Address of the web page in which the term appeared in.

    #### Markers for Kanji Cards ####

    Marker | Description
    -------|------------
    `{character}` | Unicode glyph representing the current Kanji.
    `{cloze-body}` | Raw, inflected parent term as it appeared before being reduced to dictionary form by Yomichan.
    `{cloze-prefix}` | Text for the containing `{sentence}` from the start up to the value of `{cloze-body}`.
    `{cloze-suffix}` | Text for the containing `{sentence}` from the value of `{cloze-body}` to the end.
    `{dictionary}` | Name of the dictionary from which the card is being created.
    `{glossary}` | List of definitions for the Kanji.
    `{kunyomi}` | Kunyomi (Japanese reading) for the Kanji expressed as Katakana.
    `{onyomi}` | Onyomi (Chinese reading) for the Kanji expressed as Hiragana.
    `{sentence}` | Sentence, quote, or phrase in which the character appears in the source content.
    `{url}` | Address of the web page in which the Kanji appeared in.

When creating your model for Yomichan, *please make sure that you pick a unique field to be first*; fields that will
contain `{expression}` or `{character}` are ideal candidates for this. Anki does not require duplicate flashcards to be
added to a deck and uses the first field in the model to check for duplicates. If, for example, you have `{reading}`
configured to be the first field in your model and already have <ruby>橋<rt>はし</rt></ruby> in your deck, you will not
be able to create a flashcard for <ruby>箸<rt>はし</rt></ruby>, because they share the same reading.

### Flashcard Creation ###

Once Yomichan is configured, it becomes trivial to create new flashcards with a single click. You will see the following
icons next to term definitions.

*   Clicking ![](https://foosoft.net/projects/yomichan/img/btn-add-expression.png) adds the current expression as Kanji (e.g. 食べる).
*   Clicking ![](https://foosoft.net/projects/yomichan/img/btn-add-reading.png) adds the current expression as Hiragana or Katakana (e.g. たべる).

Below are some troubleshooting tips you can try if you are unable to create new flashcards:

*   Individual icons will appear grayed out if a flashcard cannot be created for the current definition (e.g. it already exists in the deck).
*   If all of the buttons appear grayed out then you should double-check your deck and model configuration settings.
*   If no icons appear at all, please make sure that Anki is running in the background and that [AnkiConnect](https://foosoft.net/projects/anki-connect) has been installed.

## Keyboard Shortcuts ##

The following shortcuts are globally available:

Shortcut | Action
---------|-------
<kbd>Alt</kbd> + <kbd>Insert</kbd> | Open search page.
<kbd>Alt</kbd> + <kbd>Delete</kbd> | Toggle extension on/off.

The following shortcuts are available on search results:

Shortcut | Action
---------|-------
<kbd>Esc</kbd> | Cancel current search
<kbd>Alt</kbd> + <kbd>PgUp</kbd> | Page up through results.
<kbd>Alt</kbd> + <kbd>PgDn</kbd> | Page down through results.
<kbd>Alt</kbd> + <kbd>End</kbd> | Go to last result.
<kbd>Alt</kbd> + <kbd>Home</kbd> | Go to first result.
<kbd>Alt</kbd> + <kbd>Up</kbd> | Go to previous result.
<kbd>Alt</kbd> + <kbd>Down</kbd> | Go to next result.
<kbd>Alt</kbd> + <kbd>b</kbd> | Go to back to source term.
<kbd>Alt</kbd> + <kbd>e</kbd> | Add current term as expression to Anki.
<kbd>Alt</kbd> + <kbd>r</kbd> | Add current term as reading to Anki.
<kbd>Alt</kbd> + <kbd>p</kbd> | Play audio for current term.
<kbd>Alt</kbd> + <kbd>k</kbd> | Add current Kanji to Anki.

## Development ##

Working on Yomichan and related tools is very time consuming and I am always on the lookout for code contributions from
other developers who want to help out. I take pride in the high quality of the codebase and ask you to follow the
following basic guidelines when creating pull requests:

*   Please discuss large features before writing code.
*   Follow the [conventions and style](https://raw.githubusercontent.com/FooSoft/dotfiles/master/.eslintrc.json) of the existing code.
*   Write clean, modern ES6 code (`const`/`let`, `await`, arrow functions, etc.)
*   Large pull requests without a clear scope will not be merged.
*   Incomplete or non-standalone features will not be merged.

### Templates ###

Yomichan uses [Handlebars](http://handlebarsjs.com/) templates for user interface generation. The source templates are
found in the `tmpl` directory and the compiled version is stored in the `ext/bg/js/templates.js` file. If you modify the
source templates, you will need to also recompile them. If you are developing on Linux or Mac OS X, you can use the
included `build_tmpl.sh` and `build_tmpl_auto.sh` shell scripts to do this for you
([inotify-tools](https://github.com/rvoicilas/inotify-tools/wiki) required). Otherwise, simply execute `handlebars
tmpl/*.html -f ext/bg/js/templates.js` from the project's base directory to compile all the templates.

### Dependencies ###

Yomichan uses several third-party libraries to function. Below are links to homepages and snapshots of the exact
versions packaged.

*   Bootstrap Toggle: [homepage](http://www.bootstraptoggle.com/) - [snapshot](https://github.com/minhur/bootstrap-toggle/archive/b76c094.zip)
*   Bootstrap: [homepage](http://getbootstrap.com/) - [snapshot](https://github.com/twbs/bootstrap/releases/download/v3.3.7/bootstrap-3.3.7-dist.zip)
*   Dexie: [homepage](http://dexie.org/) - [snapshot](https://github.com/dfahlander/Dexie.js/archive/v2.0.0-beta.10.zip)
*   Handlebars: [homepage](http://handlebarsjs.com/) - [snapshot](http://builds.handlebarsjs.com.s3.amazonaws.com/handlebars.min-714a4c4.js)
*   JQuery: [homepage](https://blog.jquery.com/) - [snapshot](https://code.jquery.com/jquery-3.2.1.min.js)
*   JSZip: [homepage](http://stuk.github.io/jszip/) - [snapshot](https://raw.githubusercontent.com/Stuk/jszip/de7f52fbcba485737bef7923a83f0fad92d9f5bc/dist/jszip.min.js)
*   WanaKana: [homepage](http://wanakana.com/) - [snapshot](https://raw.githubusercontent.com/WaniKani/WanaKana/7c4a052/gh-pages/assets/js/wanakana.min.js)

## Frequently Asked Questions ##

*   **Why does the Kanji results page display "No data found" for several fields?**

    You are using data from the KANJIDIC dictionary that was exported for an earlier version of Yomichan. It does not
<<<<<<< HEAD
    contain the additional information which newer versions of Yomichan expect. Please purge your database and install
    the latest version of the KANJIDIC to see additional information about characters.
=======
    contain the additional information which newer versions of Yofomichan expect. Unfortunately, since major browser
    implementations of IndexedDB do not provide reliable means for selective bulk data deletion, you will need purge
    your database and install the latest version of the KANJIDIC to see additional information about characters.
>>>>>>> 8adf83df

*   **Can I still create cards without HTML formatting? The option for it is gone!**

    Developing Yomichan is a constant balance between including useful features and keeping complexity at a minimum.
    With the new user-editable card template system, it is possible to create text-only cards without having to double
    the number field of templates in the extension itself. If you would like to stop HTML tags from being added to your
    cards, simply copy the contents of the <a href="dl/fields.txt">text-only field template</a> into the template box on
    the Anki settings page (make sure you have the *Show advanced options* checkbox ticked), making sure to replace the
    existing values.

*   **Will you add support for online dictionaries?**

    Online dictionaries will never be implemented because it is impossible to support them in a robust way. In order to
    perform Japanese deinflection, Yomichan must execute dozens of database queries per every single word. Factoring in
    network latency and the fragility of web scraping, I do not believe that it is possible to realize a good user
    experience.

*   **Is it possible to use Yomichan with files saved locally on my computer with Chrome?**

    In order to use Yomichan with local files in Chrome, you must first tick the *Allow access to file URLs* checkbox
    for Yomichan on the extensions page. Due to the restrictions placed on browser addons in the WebExtensions model, it
    will likely never be possible to use Yomichan with PDF files.

*   **Is it possible to delete individual dictionaries without purging the database?**

    Although it is technically possible to purge specific dictionaries, due to the limitations of the underlying browser
    IndexedDB system, this process is *extremely* slow. For example, it can take up to ten minutes to delete a single
    moderately-sized term dictionary! Instead of including a borderline unusable feature in Yomichan, I have chosen to
    disable dictionary deletion entirely.

*   **Why aren't EPWING dictionaries bundled with Yomichan?**

    The vast majority of EPWING dictionaries are proprietary, so unfortunately I am unable to legally include them in
    this extension for copyright reasons.

*   **When are you going to add support for $MYLANGUAGE?**

    Developing Yomichan requires a significant understanding of Japanese sentence structure and grammar. I have no time
    to invest in learning yet another language; therefore other languages will not be supported. I will also not accept
    pull request containing this functionality, as I will ultimately be the one maintaining your code.

## Screenshots ##

[![Term definitions](https://foosoft.net/projects/yomichan/img/ss-terms-thumb.png)](https://foosoft.net/projects/yomichan/img/ss-terms.png)
[![Kanji information](https://foosoft.net/projects/yomichan/img/ss-kanji-thumb.png)](https://foosoft.net/projects/yomichan/img/ss-kanji.png)
[![Dictionary options](https://foosoft.net/projects/yomichan/img/ss-dictionaries-thumb.png)](https://foosoft.net/projects/yomichan/img/ss-dictionaries.png)
[![Anki options](https://foosoft.net/projects/yomichan/img/ss-anki-thumb.png)](https://foosoft.net/projects/yomichan/img/ss-anki.png)

## License ##

This program is free software: you can redistribute it and/or modify
it under the terms of the GNU General Public License as published by
the Free Software Foundation, either version 3 of the License, or
(at your option) any later version.

This program is distributed in the hope that it will be useful,
but WITHOUT ANY WARRANTY; without even the implied warranty of
MERCHANTABILITY or FITNESS FOR A PARTICULAR PURPOSE.  See the
GNU General Public License for more details.

You should have received a copy of the GNU General Public License
along with this program.  If not, see <http://www.gnu.org/licenses/>.<|MERGE_RESOLUTION|>--- conflicted
+++ resolved
@@ -52,19 +52,11 @@
 *   **[KireiCake](https://kireicake.com/rikaicakes/)** (Japanese slang)
     *   [kireicake.zip](https://foosoft.net/projects/yomichan/dl/dict/kireicake.zip)
 *   **[KANJIDIC](http://nihongo.monash.edu/kanjidic2/index.html)** (Japanese Kanji)
-<<<<<<< HEAD
-    *   [kanjidic_english.zip](https://foosoft.net/projects/yomichan/dl/dict/kanjidic_english.zip) ([ver. 1.3.5 and older](https://foosoft.net/projects/yomichan/dl/dict/kanjidic_english_old.zip))
-    *   [kanjidic_french.zip](https://foosoft.net/projects/yomichan/dl/dict/kanjidic_french.zip) ([ver. 1.3.5 and older](https://foosoft.net/projects/yomichan/dl/dict/kanjidic_french_old.zip))
-    *   [kanjidic_portuguese.zip](https://foosoft.net/projects/yomichan/dl/dict/kanjidic_portuguese.zip) ([ver. 1.3.5 and older](https://foosoft.net/projects/yomichan/dl/dict/kanjidic_portuguese_old.zip))
-    *   [kanjidic_spanish.zip](https://foosoft.net/projects/yomichan/dl/dict/kanjidic_spanish.zip) ([ver. 1.3.5 and older](https://foosoft.net/projects/yomichan/dl/dict/kanjidic_spanish_old.zip))
-*   **[Innocent Corpus](https://forum.koohii.com/post-168613.html#pid168613)** (Frequency list of terms and Kanji in 5000+ novels)
-=======
     *   [kanjidic_english.zip](https://foosoft.net/projects/yomichan/dl/dict/kanjidic_english.zip)
     *   [kanjidic_french.zip](https://foosoft.net/projects/yomichan/dl/dict/kanjidic_french.zip)
     *   [kanjidic_portuguese.zip](https://foosoft.net/projects/yomichan/dl/dict/kanjidic_portuguese.zip)
     *   [kanjidic_spanish.zip](https://foosoft.net/projects/yomichan/dl/dict/kanjidic_spanish.zip)
 *   **[Innocent Corpus](https://forum.koohii.com/post-168613.html#pid168613)** (Term and Kanji frequencies across 5000+ novels)
->>>>>>> 8adf83df
     *   [innocent_corpus.zip](https://foosoft.net/projects/yomichan/dl/dict/innocent_corpus.zip)
 
 ## Basic Usage ##
@@ -250,14 +242,9 @@
 *   **Why does the Kanji results page display "No data found" for several fields?**
 
     You are using data from the KANJIDIC dictionary that was exported for an earlier version of Yomichan. It does not
-<<<<<<< HEAD
-    contain the additional information which newer versions of Yomichan expect. Please purge your database and install
-    the latest version of the KANJIDIC to see additional information about characters.
-=======
     contain the additional information which newer versions of Yofomichan expect. Unfortunately, since major browser
     implementations of IndexedDB do not provide reliable means for selective bulk data deletion, you will need purge
     your database and install the latest version of the KANJIDIC to see additional information about characters.
->>>>>>> 8adf83df
 
 *   **Can I still create cards without HTML formatting? The option for it is gone!**
 
